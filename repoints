#include "include/config.h"

0012 SkillMenuTouchData 0226E930
0012 SkillMenuTouchRet 0226E934
0012 SkillMenuPaletteNo 0226E938

#ifdef ALLOW_SAVE_CHANGES
#ifdef ITEM_POCKET_EXPANSION

arm9 sPocketCounts 08077C14
# 021FA000
0015 sPocketCountBytes 08000C80
# 021FA16C
0015 sPocketCountBytes 08000DEC
# 021FF360
0015 sPocketCountBytes 08005FE0
# 021FF4E0
0015 sPocketCountBytes 08006160

#endif
#endif

0001 gOWTagToFileNum 021F92FC
0001 gOWTagToFileNum 021FA280

# repoint the type effectiveness table
0012 TypeEffectivenessTable+1 02251D20
0012 TypeEffectivenessTable+2 02251D24
0012 TypeEffectivenessTable 0225204C
0012 TypeEffectivenessTable 02252174
0012 TypeEffectivenessTable+1 022521C0
0012 TypeEffectivenessTable+2 022521C4
0012 TypeEffectivenessTable 02252640
0012 TypeEffectivenessTable+1 02252644
0012 TypeEffectivenessTable+2 02252648
0012 TypeEffectivenessTable 02252694

# metronome and mimic banlist
0012 sMetronomeMimicMoveBanList 02257D9C
0012 sMetronomeMimicMoveBanList 02257DF4

# item use func table
arm9 sItemFieldUseFuncs 020649AC
arm9 sItemFieldUseFuncs+4 020649B0
arm9 sItemFieldUseFuncs+8 020649B4

# terrain table expansion
0012 TerrainPlatformPlayerNCGR 02265F1C
0012 TerrainPlatformEnemyNCGR 02265F24
0012 TerrainPlatformPalettes 02265F2C

<<<<<<< HEAD
# Trainer Class Money Table
0012 PrizeMoney 08008380
0012 PrizeMoney+2 08008384
arm9 sTrainerGenders 020FFB90

# sTrainerEncounterMusicParam
arm9 sTrainerEncounterMusicParam 020550E0

# Trainer class battle music table
arm9 classToMusic 08051890

# Combo table for battle music
arm9 MainTableCombo 080517C8
arm9 MainTableCombo+2 080517E4

# Pokemon battle music table
arm9 PokemonBattleMusic 080518D4
=======
# swarm table
arm9 sSwarmMapLUT 02097FF0
arm9 sSwarmMapLUT 02097F94
arm9 sSwarmMapLUT+2 02097F98
>>>>>>> a91d9df3
<|MERGE_RESOLUTION|>--- conflicted
+++ resolved
@@ -49,7 +49,11 @@
 0012 TerrainPlatformEnemyNCGR 02265F24
 0012 TerrainPlatformPalettes 02265F2C
 
-<<<<<<< HEAD
+# swarm table
+arm9 sSwarmMapLUT 02097FF0
+arm9 sSwarmMapLUT 02097F94
+arm9 sSwarmMapLUT+2 02097F98
+
 # Trainer Class Money Table
 0012 PrizeMoney 08008380
 0012 PrizeMoney+2 08008384
@@ -66,10 +70,4 @@
 arm9 MainTableCombo+2 080517E4
 
 # Pokemon battle music table
-arm9 PokemonBattleMusic 080518D4
-=======
-# swarm table
-arm9 sSwarmMapLUT 02097FF0
-arm9 sSwarmMapLUT 02097F94
-arm9 sSwarmMapLUT+2 02097F98
->>>>>>> a91d9df3
+arm9 PokemonBattleMusic 080518D4