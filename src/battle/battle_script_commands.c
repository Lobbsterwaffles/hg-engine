--- conflicted
+++ resolved
@@ -111,10 +111,10 @@
 u32 LoadCaptureSuccessSPA(u32 id);
 u32 LoadCaptureSuccessSPAStarEmitter(u32 id);
 u32 LoadCaptureSuccessSPANumEmitters(u32 id);
-BOOL btl_scr_cmd_104_strengthsapcalc(void* bw, struct BattleStruct* sp);
-BOOL btl_scr_cmd_105_boltbeakdamagecalc(void* bw, struct BattleStruct* sp);
-BOOL btl_scr_cmd_106_checktargetispartner(void* bw, struct BattleStruct* sp);
-BOOL btl_scr_cmd_107_tryemergencyexit(void* bw, struct BattleStruct* sp);
+BOOL btl_scr_cmd_105_strengthsapcalc(void* bw, struct BattleStruct* sp);
+BOOL btl_scr_cmd_106_boltbeakdamagecalc(void* bw, struct BattleStruct* sp);
+BOOL btl_scr_cmd_107_checktargetispartner(void* bw, struct BattleStruct* sp);
+BOOL btl_scr_cmd_108_tryemergencyexit(void* bw, struct BattleStruct* sp);
 
 #ifdef DEBUG_BATTLE_SCRIPT_COMMANDS
 #pragma GCC diagnostic push
@@ -381,14 +381,11 @@
     "AddEntryHazardToQueue",
     "RemoveEntryHazardFromQueue",
     "CheckProtectContactMoves",
-<<<<<<< HEAD
+    "TryIncinerate",
     "StrengthSapCalc",
     "BoltBeakDamageCalc",
     "CheckTargetIsPartner",
     "TryEmergencyExit",
-=======
-    "TryIncinerate",
->>>>>>> d1d7b526
     // "YourCustomCommand",
 };
 
@@ -435,14 +432,11 @@
     [0x101 - START_OF_NEW_BTL_SCR_CMDS] = btl_scr_cmd_101_addentryhazardtoqueue,
     [0x102 - START_OF_NEW_BTL_SCR_CMDS] = btl_scr_cmd_102_removeentryhazardfromqueue,
     [0x103 - START_OF_NEW_BTL_SCR_CMDS] = btl_scr_cmd_103_checkprotectcontactmoves,
-<<<<<<< HEAD
-    [0x104 - START_OF_NEW_BTL_SCR_CMDS] = btl_scr_cmd_104_strengthsapcalc,
-    [0x105 - START_OF_NEW_BTL_SCR_CMDS] = btl_scr_cmd_105_boltbeakdamagecalc,
-    [0x106 - START_OF_NEW_BTL_SCR_CMDS] = btl_scr_cmd_106_checktargetispartner,
-    [0x107 - START_OF_NEW_BTL_SCR_CMDS] = btl_scr_cmd_107_tryemergencyexit,
-=======
     [0x104 - START_OF_NEW_BTL_SCR_CMDS] = btl_scr_cmd_104_tryincinerate,
->>>>>>> d1d7b526
+    [0x105 - START_OF_NEW_BTL_SCR_CMDS] = btl_scr_cmd_105_strengthsapcalc,
+    [0x106 - START_OF_NEW_BTL_SCR_CMDS] = btl_scr_cmd_106_boltbeakdamagecalc,
+    [0x107 - START_OF_NEW_BTL_SCR_CMDS] = btl_scr_cmd_107_checktargetispartner,
+    [0x108 - START_OF_NEW_BTL_SCR_CMDS] = btl_scr_cmd_108_tryemergencyexit,
     // [BASE_ENGINE_BTL_SCR_CMDS_MAX - START_OF_NEW_BTL_SCR_CMDS + 1] = btl_scr_cmd_custom_01_your_custom_command,
 };
 
@@ -3287,7 +3281,7 @@
  *  @param sp global battle structure
  *  @return FALSE
  */
-BOOL btl_scr_cmd_104_strengthsapcalc(void* bw UNUSED, struct BattleStruct* sp) {
+BOOL btl_scr_cmd_105_strengthsapcalc(void* bw UNUSED, struct BattleStruct* sp) {
     IncrementBattleScriptPtr(sp, 1);
 
     s32 damage;
@@ -3314,7 +3308,7 @@
  *  @param sp global battle structure
  *  @return FALSE
  */
-BOOL btl_scr_cmd_105_boltbeakdamagecalc(void* bw, struct BattleStruct* sp) {
+BOOL btl_scr_cmd_106_boltbeakdamagecalc(void* bw, struct BattleStruct* sp) {
     IncrementBattleScriptPtr(sp, 1);
     int defender = sp->defence_client;
 
@@ -3337,7 +3331,7 @@
  *  @param sp global battle structure
  *  @return FALSE
  */
-BOOL btl_scr_cmd_106_checktargetispartner(void* bw, struct BattleStruct* sp) {
+BOOL btl_scr_cmd_107_checktargetispartner(void* bw, struct BattleStruct* sp) {
     IncrementBattleScriptPtr(sp, 1);
     int adrs = read_battle_script_param(sp);
     int defender = sp->defence_client;
@@ -3360,7 +3354,7 @@
  *  @param sp global battle structure
  *  @return FALSE
  */
-BOOL btl_scr_cmd_107_tryemergencyexit(void* bw, struct BattleStruct* sp) {
+BOOL btl_scr_cmd_108_tryemergencyexit(void* bw, struct BattleStruct* sp) {
     IncrementBattleScriptPtr(sp, 1);
     int adrs = read_battle_script_param(sp);
         
