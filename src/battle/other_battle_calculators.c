#include "../../include/battle.h"
#include "../../include/config.h"
#include "../../include/debug.h"
#include "../../include/pokemon.h"
#include "../../include/types.h"
#include "../../include/constants/ability.h"
#include "../../include/constants/hold_item_effects.h"
#include "../../include/constants/battle_message_constants.h"
#include "../../include/constants/battle_script_constants.h"
#include "../../include/constants/item.h"
#include "../../include/constants/move_effects.h"
#include "../../include/constants/moves.h"
#include "../../include/constants/species.h"
#include "../../include/constants/file.h"


extern const u8 StatBoostModifiers[][2];

typedef struct
{
    u8  numerator;
    u8  denominator;
} AccuracyStatChangeRatio;

const AccuracyStatChangeRatio sAccStatChanges[] =
{
    {  33, 100 },
    {  36, 100 },
    {  43, 100 },
    {  50, 100 },
    {  60, 100 },
    {  75, 100 },
    {   1,   1 },
    { 133, 100 },
    { 166, 100 },
    {   2,   1 },
    { 233, 100 },
    { 133,  50 },
    {   3,   1 },
};

const u16 PowderMovesList[] = {
    MOVE_COTTON_SPORE,
    MOVE_POISON_POWDER,
    MOVE_SLEEP_POWDER,
    MOVE_STUN_SPORE,
    MOVE_SPORE,
    MOVE_POWDER,
    MOVE_RAGE_POWDER,
    MOVE_MAGIC_POWDER,
};

// Moves that Triage boosts the priority of.
// Move effects might be a tidier way to do it, but we don't have those defined for some of these moves yet.
const u16 TriageMovesList[] = {
    MOVE_ABSORB,
    MOVE_DRAIN_PUNCH,
    MOVE_DRAINING_KISS,
    MOVE_DREAM_EATER,
    MOVE_FLORAL_HEALING,
    MOVE_GIGA_DRAIN,
    MOVE_HEAL_ORDER,
    MOVE_HEAL_PULSE,
    MOVE_HEALING_WISH,
    MOVE_HORN_LEECH,
    MOVE_LEECH_LIFE,
    MOVE_LUNAR_DANCE,
    MOVE_MEGA_DRAIN,
    MOVE_MILK_DRINK,
    MOVE_MOONLIGHT,
    MOVE_MORNING_SUN,
    MOVE_OBLIVION_WING,
    MOVE_PARABOLIC_CHARGE,
    MOVE_PURIFY,
    MOVE_RECOVER,
    MOVE_REST,
    MOVE_ROOST,
    MOVE_SHORE_UP,
    MOVE_SLACK_OFF,
    MOVE_SOFT_BOILED,
    MOVE_STRENGTH_SAP,
    MOVE_SWALLOW,
    MOVE_SYNTHESIS,
    MOVE_WISH,
};

// List of multi-strike moves
// (https://bulbapedia.bulbagarden.net/wiki/Multi-strike_move)
const u16 MultiHitMovesList[] = {
    // Variable number of strikes
    MOVE_ARM_THRUST,
    MOVE_BARRAGE,
    MOVE_BONE_RUSH,
    MOVE_BULLET_SEED,
    MOVE_COMET_PUNCH,
    MOVE_DOUBLE_SLAP,
    MOVE_FURY_ATTACK,
    MOVE_FURY_SWIPES,
    MOVE_ICICLE_SPEAR,
    MOVE_PIN_MISSILE,
    MOVE_ROCK_BLAST,
    MOVE_SCALE_SHOT,
    MOVE_SPIKE_CANNON,
    MOVE_TAIL_SLAP,
    MOVE_WATER_SHURIKEN,
    // Fixed number of multiple strikes
    MOVE_BONEMERANG,
    MOVE_DOUBLE_HIT,
    MOVE_DOUBLE_IRON_BASH,
    MOVE_DOUBLE_KICK,
    MOVE_DRAGON_DARTS,
    MOVE_DUAL_CHOP,
    MOVE_DUAL_WINGBEAT,
    MOVE_GEAR_GRIND,
    MOVE_SURGING_STRIKES,
    MOVE_TRIPLE_DIVE,
    MOVE_TWIN_BEAM,
    MOVE_TWINEEDLE,
    // Accuracy-dependent multiple strikes
    MOVE_TRIPLE_AXEL,
    MOVE_TRIPLE_KICK,
    MOVE_POPULATION_BOMB,
    // Party-dependent multiple strikes
    MOVE_BEAT_UP,
};

// List of moves that should not hit twice when user has Parental Bond
// (https://bulbapedia.bulbagarden.net/wiki/Parental_Bond_(Ability))
const u16 ParentalBondSingleStrikeMovesList[] = {
    // One-hit knockout moves
    MOVE_FISSURE,
    MOVE_GUILLOTINE,
    MOVE_HORN_DRILL,
    MOVE_SHEER_COLD,
    // No category
    MOVE_FLING,
    MOVE_SELF_DESTRUCT,
    MOVE_EXPLOSION,
    MOVE_FINAL_GAMBIT,
    MOVE_UPROAR,
    MOVE_ROLLOUT,
    MOVE_ICE_BALL,
    MOVE_ENDEAVOR,
    // Moves with a charging turn
    MOVE_BOUNCE,
    MOVE_DIG,
    MOVE_DIVE,
    // MOVE_ELECTRO_SHOT, // Not implemented yet
    MOVE_FLY,
    MOVE_FREEZE_SHOCK,
    MOVE_GEOMANCY,
    MOVE_ICE_BURN,
    MOVE_METEOR_BEAM,
    MOVE_PHANTOM_FORCE,
    MOVE_RAZOR_WIND,
    MOVE_SHADOW_FORCE,
    MOVE_SKULL_BASH,
    MOVE_SKY_ATTACK,
    MOVE_SKY_DROP,
    MOVE_SOLAR_BEAM,
    MOVE_SOLAR_BLADE,
    // Z-Moves
    MOVE_BREAKNECK_BLITZ_PHYSICAL,
    MOVE_BREAKNECK_BLITZ_SPECIAL,
    MOVE_ALL_OUT_PUMMELING_PHYSICAL,
    MOVE_ALL_OUT_PUMMELING_SPECIAL,
    MOVE_SUPERSONIC_SKYSTRIKE_PHYSICAL,
    MOVE_SUPERSONIC_SKYSTRIKE_SPECIAL,
    MOVE_ACID_DOWNPOUR_PHYSICAL,
    MOVE_ACID_DOWNPOUR_SPECIAL,
    MOVE_TECTONIC_RAGE_PHYSICAL,
    MOVE_TECTONIC_RAGE_SPECIAL,
    MOVE_CONTINENTAL_CRUSH_PHYSICAL,
    MOVE_CONTINENTAL_CRUSH_SPECIAL,
    MOVE_SAVAGE_SPIN_OUT_PHYSICAL,
    MOVE_SAVAGE_SPIN_OUT_SPECIAL,
    MOVE_NEVER_ENDING_NIGHTMARE_PHYSICAL,
    MOVE_NEVER_ENDING_NIGHTMARE_SPECIAL,
    MOVE_CORKSCREW_CRASH_PHYSICAL,
    MOVE_CORKSCREW_CRASH_SPECIAL,
    MOVE_INFERNO_OVERDRIVE_PHYSICAL,
    MOVE_INFERNO_OVERDRIVE_SPECIAL,
    MOVE_HYDRO_VORTEX_PHYSICAL,
    MOVE_HYDRO_VORTEX_SPECIAL,
    MOVE_BLOOM_DOOM_PHYSICAL,
    MOVE_BLOOM_DOOM_SPECIAL,
    MOVE_GIGAVOLT_HAVOC_PHYSICAL,
    MOVE_GIGAVOLT_HAVOC_SPECIAL,
    MOVE_SHATTERED_PSYCHE_PHYSICAL,
    MOVE_SHATTERED_PSYCHE_SPECIAL,
    MOVE_SUBZERO_SLAMMER_PHYSICAL,
    MOVE_SUBZERO_SLAMMER_SPECIAL,
    MOVE_DEVASTATING_DRAKE_PHYSICAL,
    MOVE_DEVASTATING_DRAKE_SPECIAL,
    MOVE_BLACK_HOLE_ECLIPSE_PHYSICAL,
    MOVE_BLACK_HOLE_ECLIPSE_SPECIAL,
    MOVE_TWINKLE_TACKLE_PHYSICAL,
    MOVE_TWINKLE_TACKLE_SPECIAL,
    MOVE_CATASTROPIKA,
    MOVE_10_000_000_VOLT_THUNDERBOLT,
    MOVE_STOKED_SPARKSURFER,
    MOVE_EXTREME_EVOBOOST,
    MOVE_PULVERIZING_PANCAKE,
    MOVE_GENESIS_SUPERNOVA,
    MOVE_SINISTER_ARROW_RAID,
    MOVE_MALICIOUS_MOONSAULT,
    MOVE_OCEANIC_OPERETTA,
    MOVE_SPLINTERED_STORMSHARDS,
    MOVE_LETS_SNUGGLE_FOREVER,
    MOVE_CLANGOROUS_SOULBLAZE,
    MOVE_GUARDIAN_OF_ALOLA,
    MOVE_SEARING_SUNRAZE_SMASH,
    MOVE_MENACING_MOONRAZE_MAELSTROM,
    MOVE_LIGHT_THAT_BURNS_THE_SKY,
    MOVE_SOUL_STEALING_7_STAR_STRIKE,
    // Max Moves
    MOVE_MAX_GUARD,
    MOVE_DYNAMAX_CANNON,
    MOVE_MAX_FLARE,
    MOVE_MAX_FLUTTERBY,
    MOVE_MAX_LIGHTNING,
    MOVE_MAX_STRIKE,
    MOVE_MAX_KNUCKLE,
    MOVE_MAX_PHANTASM,
    MOVE_MAX_HAILSTORM,
    MOVE_MAX_OOZE,
    MOVE_MAX_GEYSER,
    MOVE_MAX_AIRSTREAM,
    MOVE_MAX_STARFALL,
    MOVE_MAX_WYRMWIND,
    MOVE_MAX_MINDSTORM,
    MOVE_MAX_ROCKFALL,
    MOVE_MAX_QUAKE,
    MOVE_MAX_DARKNESS,
    MOVE_MAX_OVERGROWTH,
    MOVE_MAX_STEELSPIKE,
    // Special case handled inside effect script for hg-engine
    MOVE_PRESENT,
};

const u16 ZMoveList[] = {
    MOVE_BREAKNECK_BLITZ_PHYSICAL,
    MOVE_BREAKNECK_BLITZ_SPECIAL,
    MOVE_ALL_OUT_PUMMELING_PHYSICAL,
    MOVE_ALL_OUT_PUMMELING_SPECIAL,
    MOVE_SUPERSONIC_SKYSTRIKE_PHYSICAL,
    MOVE_SUPERSONIC_SKYSTRIKE_SPECIAL,
    MOVE_ACID_DOWNPOUR_PHYSICAL,
    MOVE_ACID_DOWNPOUR_SPECIAL,
    MOVE_TECTONIC_RAGE_PHYSICAL,
    MOVE_TECTONIC_RAGE_SPECIAL,
    MOVE_CONTINENTAL_CRUSH_PHYSICAL,
    MOVE_CONTINENTAL_CRUSH_SPECIAL,
    MOVE_SAVAGE_SPIN_OUT_PHYSICAL,
    MOVE_SAVAGE_SPIN_OUT_SPECIAL,
    MOVE_NEVER_ENDING_NIGHTMARE_PHYSICAL,
    MOVE_NEVER_ENDING_NIGHTMARE_SPECIAL,
    MOVE_CORKSCREW_CRASH_PHYSICAL,
    MOVE_CORKSCREW_CRASH_SPECIAL,
    MOVE_INFERNO_OVERDRIVE_PHYSICAL,
    MOVE_INFERNO_OVERDRIVE_SPECIAL,
    MOVE_HYDRO_VORTEX_PHYSICAL,
    MOVE_HYDRO_VORTEX_SPECIAL,
    MOVE_BLOOM_DOOM_PHYSICAL,
    MOVE_BLOOM_DOOM_SPECIAL,
    MOVE_GIGAVOLT_HAVOC_PHYSICAL,
    MOVE_GIGAVOLT_HAVOC_SPECIAL,
    MOVE_SHATTERED_PSYCHE_PHYSICAL,
    MOVE_SHATTERED_PSYCHE_SPECIAL,
    MOVE_SUBZERO_SLAMMER_PHYSICAL,
    MOVE_SUBZERO_SLAMMER_SPECIAL,
    MOVE_DEVASTATING_DRAKE_PHYSICAL,
    MOVE_DEVASTATING_DRAKE_SPECIAL,
    MOVE_BLACK_HOLE_ECLIPSE_PHYSICAL,
    MOVE_BLACK_HOLE_ECLIPSE_SPECIAL,
    MOVE_TWINKLE_TACKLE_PHYSICAL,
    MOVE_TWINKLE_TACKLE_SPECIAL,
    MOVE_CATASTROPIKA,
    MOVE_10_000_000_VOLT_THUNDERBOLT,
    MOVE_STOKED_SPARKSURFER,
    MOVE_EXTREME_EVOBOOST,
    MOVE_PULVERIZING_PANCAKE,
    MOVE_GENESIS_SUPERNOVA,
    MOVE_SINISTER_ARROW_RAID,
    MOVE_MALICIOUS_MOONSAULT,
    MOVE_OCEANIC_OPERETTA,
    MOVE_SPLINTERED_STORMSHARDS,
    MOVE_LETS_SNUGGLE_FOREVER,
    MOVE_CLANGOROUS_SOULBLAZE,
    MOVE_GUARDIAN_OF_ALOLA,
    MOVE_SEARING_SUNRAZE_SMASH,
    MOVE_MENACING_MOONRAZE_MAELSTROM,
    MOVE_LIGHT_THAT_BURNS_THE_SKY,
    MOVE_SOUL_STEALING_7_STAR_STRIKE,
};

const u16 MaxMoveList[] = {
    MOVE_MAX_GUARD,
    MOVE_DYNAMAX_CANNON,
    MOVE_MAX_FLARE,
    MOVE_MAX_FLUTTERBY,
    MOVE_MAX_LIGHTNING,
    MOVE_MAX_STRIKE,
    MOVE_MAX_KNUCKLE,
    MOVE_MAX_PHANTASM,
    MOVE_MAX_HAILSTORM,
    MOVE_MAX_OOZE,
    MOVE_MAX_GEYSER,
    MOVE_MAX_AIRSTREAM,
    MOVE_MAX_STARFALL,
    MOVE_MAX_WYRMWIND,
    MOVE_MAX_MINDSTORM,
    MOVE_MAX_ROCKFALL,
    MOVE_MAX_QUAKE,
    MOVE_MAX_DARKNESS,
    MOVE_MAX_OVERGROWTH,
    MOVE_MAX_STEELSPIKE,
};

// set sp->waza_status_flag |= MOVE_STATUS_FLAG_MISS if a miss
BOOL CalcAccuracy(void *bw, struct BattleStruct *sp, int attacker, int defender, int move_no)
{
    u16 accuracy;
    s8 temp;
    s8 stat_stage_acc, stat_stage_evasion;
    int hold_effect;
    int hold_effect_atk;
    u8 move_type UNUSED; // unused but will be needed
    u8 move_split;
    u16 atk_ability = GetBattlerAbility(sp, attacker);

    if (BattleTypeGet(bw) & BATTLE_TYPE_CATCHING_DEMO)
    {
        return FALSE;
    }

    // should take precedent over a move using an alternate accuracy calc, as this will still be called for those.
    if (GetBattlerAbility(sp, defender) == ABILITY_TELEPATHY // defender has telepathy ability
     && (attacker & 1) == (defender & 1) // attacker and defender are on the same side
     && sp->moveTbl[move_no].power != 0) // move actually damages
    {
        sp->waza_status_flag |= MOVE_STATUS_FLAG_MISS;
        sp->battlemon[attacker].parental_bond_flag = 0;
        sp->battlemon[attacker].parental_bond_is_active = FALSE;
        return FALSE;
    }

    if (atk_ability == ABILITY_PRANKSTER // prankster ability
     && (sp->battlemon[defender].type1 == TYPE_DARK || sp->battlemon[defender].type2 == TYPE_DARK) // used on a dark type
     && GetMoveSplit(sp, move_no) == SPLIT_STATUS // move is actually status
     && (attacker & 1) != (defender & 1)) // used on an enemy
    {
        sp->waza_status_flag |= MOVE_STATUS_FLAG_NOT_EFFECTIVE;
        sp->battlemon[attacker].parental_bond_flag = 0;
        sp->battlemon[attacker].parental_bond_is_active = FALSE;
        return FALSE;
    }

    int i;

    for (i = 0; i < (s32)NELEMS(PowderMovesList); i++) {
        if (sp->current_move_index == PowderMovesList[i]) {
            if
            (
                (BattlePokemonParamGet(sp, sp->defence_client, BATTLE_MON_DATA_TYPE1, NULL) == TYPE_GRASS) ||
                (BattlePokemonParamGet(sp, sp->defence_client, BATTLE_MON_DATA_TYPE2, NULL) == TYPE_GRASS)
            )
            {
                sp->waza_status_flag |= MOVE_STATUS_FLAG_NOT_EFFECTIVE;
                sp->battlemon[attacker].parental_bond_flag = 0;
                sp->battlemon[attacker].parental_bond_is_active = FALSE;
                return FALSE;
            }
        }
    }

    move_type = GetAdjustedMoveType(sp, attacker, move_no);
    move_split = GetMoveSplit(sp, move_no);

    stat_stage_acc = sp->battlemon[attacker].states[STAT_ACCURACY] - 6;
    stat_stage_evasion = 6 - sp->battlemon[defender].states[STAT_EVASION];

    if (atk_ability == ABILITY_SIMPLE)
    {
        stat_stage_acc *= 2;
    }

    if (MoldBreakerAbilityCheck(sp, attacker, defender, ABILITY_SIMPLE) == TRUE)
    {
        stat_stage_evasion *= 2;
    }

    if (MoldBreakerAbilityCheck(sp, attacker, defender, ABILITY_UNAWARE) == TRUE)
    {
        stat_stage_acc = 0;
    }

    if (atk_ability == ABILITY_UNAWARE || atk_ability == ABILITY_MINDS_EYE || atk_ability == ABILITY_KEEN_EYE || atk_ability == ABILITY_ILLUMINATE)
    {
        stat_stage_evasion = 0;
    }

    if (((sp->battlemon[defender].condition2 & STATUS2_FORESIGHT) || (sp->battlemon[defender].effect_of_moves & MOVE_EFFECT_FLAG_MIRACLE_EYE))
     && (stat_stage_evasion < 0))
    {
        stat_stage_evasion = 0;
    }

    temp = 6 + stat_stage_evasion + stat_stage_acc;

    if (temp < 0)
    {
        temp = 0;
    }
    if (temp > 12)
    {
        temp = 12;
    }

    accuracy = sp->moveTbl[move_no].accuracy;

    if (accuracy == 0)
    {
        return FALSE;
    }

    if (sp->server_status_flag & SERVER_STATUS_FLAG_x20)
    {
        return FALSE;
    }

    if (sp->server_status_flag & SERVER_STATUS_FLAG_OTHER_ACCURACY_CALC)
    {
        return FALSE;
    }

    if ((CheckSideAbility(bw, sp, CHECK_ABILITY_ALL_HP, 0, ABILITY_CLOUD_NINE) == 0)
     && (CheckSideAbility(bw, sp, CHECK_ABILITY_ALL_HP, 0, ABILITY_AIR_LOCK) == 0))
    {
        if ((sp->field_condition & WEATHER_SUNNY_ANY) && (sp->moveTbl[move_no].effect == 152)) // thunder sucks in the sun
        {
            accuracy = 50;
        }
    }

    accuracy *= sAccStatChanges[temp].numerator;
    accuracy /= sAccStatChanges[temp].denominator;

    if (atk_ability == ABILITY_COMPOUND_EYES)
    {
        accuracy = accuracy * 130 / 100;
    }

    //handle Wonder Skin
    if ((MoldBreakerAbilityCheck(sp, attacker, defender, ABILITY_WONDER_SKIN) == TRUE) && (GetMoveSplit(sp, move_no) == SPLIT_STATUS))
    {
        accuracy = accuracy * 50 / 100;
    }

    //handle victory star
    if ((GetBattlerAbility(sp, BATTLER_ALLY(attacker)) == ABILITY_VICTORY_STAR && sp->battlemon[BATTLER_ALLY(attacker)].hp != 0)
     || (atk_ability == ABILITY_VICTORY_STAR))
    {
        accuracy = accuracy * 110 / 100;
    }

    if ((CheckSideAbility(bw, sp, CHECK_ABILITY_ALL_HP, 0, ABILITY_CLOUD_NINE) == 0)
     && (CheckSideAbility(bw, sp, CHECK_ABILITY_ALL_HP, 0, ABILITY_AIR_LOCK) == 0))
    {
        if (sp->field_condition & WEATHER_SANDSTORM_ANY){
            if (MoldBreakerAbilityCheck(sp, attacker, defender, ABILITY_SAND_VEIL) == TRUE)
            {
                accuracy = accuracy * 80 / 100;
            }
        }
        if (sp->field_condition & (WEATHER_HAIL_ANY | WEATHER_SNOW_ANY))
        {
            if (MoldBreakerAbilityCheck(sp, attacker, defender, ABILITY_SNOW_CLOAK) == TRUE)
            {
                accuracy = accuracy * 80 / 100;
            }
        }
        if (sp->field_condition & FIELD_STATUS_FOG)
        {
            accuracy = accuracy * 6 / 10;
        }
    }

    if ((atk_ability == ABILITY_HUSTLE) && (move_split == SPLIT_PHYSICAL))
    {
        accuracy = accuracy * 80 / 100;
    }

    if ((MoldBreakerAbilityCheck(sp, attacker, defender, ABILITY_TANGLED_FEET) == TRUE)
     && (sp->battlemon[defender].condition2 & STATUS2_CONFUSED))
    {
        accuracy = accuracy * 50 / 100;
    }

    hold_effect = HeldItemHoldEffectGet(sp, defender);
    hold_effect_atk = HeldItemAtkGet(sp, defender, 0);

    if (hold_effect == HOLD_EFFECT_DECREASE_ACCURACY)
    {
        accuracy = accuracy * (100 - hold_effect_atk) / 100;
    }

    hold_effect = HeldItemHoldEffectGet(sp, attacker);
    hold_effect_atk = HeldItemAtkGet(sp, attacker, 0);

    if (hold_effect == HOLD_EFFECT_INCREASE_ACCURACY)
    {
        accuracy = accuracy * (100 + hold_effect_atk) / 100;
    }

    if ((hold_effect == HOLD_EFFECT_ZOOM_LENS) && (IsMovingAfterClient(sp, defender) == TRUE))
    {
        accuracy = accuracy * (100 + hold_effect_atk) / 100;
    }

    if (sp->battlemon[attacker].moveeffect.boostedAccuracy)
    {
        sp->battlemon[attacker].moveeffect.boostedAccuracy = 0;
        accuracy = accuracy * 120 / 100;
    }

    if (sp->field_condition & FIELD_STATUS_GRAVITY)
    {
        accuracy = accuracy * 10 / 6;
    }

    //Toxic when used by a poison type
    if (move_no == MOVE_TOXIC
     && (BattlePokemonParamGet(sp, attacker, BATTLE_MON_DATA_TYPE1, NULL) == TYPE_POISON
      || BattlePokemonParamGet(sp, attacker, BATTLE_MON_DATA_TYPE2, NULL) == TYPE_POISON))
    {
        return FALSE;
    }

    if (((BattleRand(bw) % 100) + 1) > accuracy)
    {
        sp->waza_status_flag |= MOVE_STATUS_FLAG_MISS;
        sp->battlemon[attacker].parental_bond_flag = 0;
        sp->battlemon[attacker].parental_bond_is_active = FALSE;
    }

    return FALSE;
}


const u8 DecreaseSpeedHoldEffects[] =
{
    HOLD_EFFECT_DOUBLE_EV_GAIN,
    HOLD_EFFECT_HALVE_SPEED,
    HOLD_EFFECT_GAIN_HP_EVS,
    HOLD_EFFECT_GAIN_ATTACK_EVS,
    HOLD_EFFECT_GAIN_DEFENSE_EVS,
    HOLD_EFFECT_GAIN_SPEED_EVS,
    HOLD_EFFECT_GAIN_SP_ATK_EVS,
    HOLD_EFFECT_GAIN_SP_DEF_EVS,
};

// return 0 if client1 moves first, 1 if client2 moves first, 2 if random roll between the two.
u8 LONG_CALL CalcSpeed(void *bw, struct BattleStruct *sp, int client1, int client2, int flag)
{
    u8 ret = 0;
    u32 speed1, speed2;
    u16 move1 = 0, move2 =   0;
    u8 hold_effect1;
    u8 hold_atk1;
    u8 hold_effect2;
    u8 hold_atk2;
    s8 priority1 = 0;
    s8 priority2 = 0;
    u8 quick_claw1 = 0, quick_claw2 = 0;
    u8 move_last1 = 0, move_last2 = 0;
    int command1;
    int command2;
    int move_pos1;
    int move_pos2;
    int ability1;
    int ability2;
    int stat_stage_spd1;
    int stat_stage_spd2;
    u32 i;

    // if one mon is fainted and the other isn't, then the alive one obviously goes first
    if ((sp->battlemon[client1].hp == 0) && (sp->battlemon[client2].hp))
    {
        return 1;
    }
    if ((sp->battlemon[client1].hp) && (sp->battlemon[client2].hp == 0))
    {
        return 0;
    }

    // Potential After You or Quash present
    if (sp->oneTurnFlag[client1].force_execution_order_flag != sp->oneTurnFlag[client2].force_execution_order_flag) {
        switch (sp->oneTurnFlag[client1].force_execution_order_flag) {
            case EXECUTION_ORDER_AFTER_YOU:
                return 0;
                break;
            case EXECUTION_ORDER_QUASH:
                return 1;
                break;
            default:
                break;
        }
        switch (sp->oneTurnFlag[client2].force_execution_order_flag) {
            case EXECUTION_ORDER_AFTER_YOU:
                return 1;
                break;
            case EXECUTION_ORDER_QUASH:
                return 0;
                break;
            default:
                break;
        }
    }

    ability1 = GetBattlerAbility(sp, client1);
    ability2 = GetBattlerAbility(sp, client2);

    hold_effect1 = HeldItemHoldEffectGet(sp, client1);
    hold_atk1 = HeldItemAtkGet(sp, client1, 0);
    hold_effect2 = HeldItemHoldEffectGet(sp, client2);
    hold_atk2 = HeldItemAtkGet(sp, client2, 0);

    stat_stage_spd1 = sp->battlemon[client1].states[STAT_SPEED];
    stat_stage_spd2 = sp->battlemon[client2].states[STAT_SPEED];

    if (GetBattlerAbility(sp, client1) == ABILITY_SIMPLE)
    {
        stat_stage_spd1 = 6 + ((stat_stage_spd1 - 6) * 2);
        if (stat_stage_spd1 > 12)
        {
            stat_stage_spd1 = 12;
        }
        if (stat_stage_spd1 < 0)
        {
            stat_stage_spd1 = 0;
        }
    }
    if (GetBattlerAbility(sp, client2) == ABILITY_SIMPLE)
    {
        stat_stage_spd2 = 6 + ((stat_stage_spd2 - 6) * 2);
        if (stat_stage_spd2 > 12)
        {
            stat_stage_spd2 = 12;
        }
        if (stat_stage_spd2 < 0)
        {
            stat_stage_spd2 = 0;
        }
    }

    speed1 = sp->battlemon[client1].speed * StatBoostModifiers[stat_stage_spd1][0] / StatBoostModifiers[stat_stage_spd1][1];
    speed2 = sp->battlemon[client2].speed * StatBoostModifiers[stat_stage_spd2][0] / StatBoostModifiers[stat_stage_spd2][1];

    if ((CheckSideAbility(bw, sp, CHECK_ABILITY_ALL_HP, 0, ABILITY_CLOUD_NINE)==0)
     && (CheckSideAbility(bw, sp, CHECK_ABILITY_ALL_HP, 0, ABILITY_AIR_LOCK)==0))
    {
        if (((ability1 == ABILITY_SWIFT_SWIM) && (sp->field_condition & WEATHER_RAIN_ANY))
         || ((ability1 == ABILITY_CHLOROPHYLL) && (sp->field_condition & WEATHER_SUNNY_ANY))
         || ((ability1 == ABILITY_SAND_RUSH) && (sp->field_condition & WEATHER_SANDSTORM_ANY))
         || ((ability1 == ABILITY_SLUSH_RUSH) && (sp->field_condition & (WEATHER_HAIL_ANY | WEATHER_SNOW_ANY))))
        {
            speed1 *= 2;
        }
        if (((ability2 == ABILITY_SWIFT_SWIM) && (sp->field_condition & WEATHER_RAIN_ANY))
         || ((ability2 == ABILITY_CHLOROPHYLL) && (sp->field_condition & WEATHER_SUNNY_ANY))
         || ((ability2 == ABILITY_SAND_RUSH) && (sp->field_condition & WEATHER_SANDSTORM_ANY))
         || ((ability2 == ABILITY_SLUSH_RUSH) && (sp->field_condition & (WEATHER_HAIL_ANY | WEATHER_SNOW_ANY))))
        {
            speed2 *= 2;
        }
    }

    for (i = 0; i < NELEMS(DecreaseSpeedHoldEffects); i++)
    {
        if (BattleItemDataGet(sp, sp->battlemon[client1].item, 1) == DecreaseSpeedHoldEffects[i])
        {
            speed1 /= 2;
            break;
        }
    }

    if ((ability1 == ABILITY_SURGE_SURFER) && (sp->terrainOverlay.type == ELECTRIC_TERRAIN && sp->terrainOverlay.numberOfTurnsLeft > 0))
    {
        speed1 *= 2;
    }

    if ((ability2 == ABILITY_SURGE_SURFER) && (sp->terrainOverlay.type == ELECTRIC_TERRAIN && sp->terrainOverlay.numberOfTurnsLeft > 0))
    {
        speed2 *= 2;
    }

    if (hold_effect1 == HOLD_EFFECT_CHOICE_SPEED)
    {
        speed1 = speed1 * 15 / 10;
    }

    if ((hold_effect1 == HOLD_EFFECT_BOOST_DITTO_SPEED) && (sp->battlemon[client1].species == SPECIES_DITTO))
    {
        speed1 *= 2;
    }

    if ((ability1 == ABILITY_QUICK_FEET) && (sp->battlemon[client1].condition & STATUS_ANY_PERSISTENT))
    {
        speed1 = speed1 * 15 / 10;
    }
    else
    {
        if (sp->battlemon[client1].condition & STATUS_FLAG_PARALYZED)
        {
            speed1 /= 2; // gen 7 on only halves speed for paralysis
        }
    }

    if ((ability1 == ABILITY_SLOW_START)
     && ((sp->total_turn - sp->battlemon[client1].moveeffect.slowStartTurns) < 5))
    {
        speed1 /= 2;
    }

    if ((ability1 == ABILITY_UNBURDEN)
     && (sp->battlemon[client1].moveeffect.knockOffFlag)
     && (sp->battlemon[client1].item == 0))
    {
        speed1 *= 2;
    }

    if (sp->tailwindCount[IsClientEnemy(bw, client1)]) // new tailwind handling
    {
        speed1 *= 2;
    }

    if (hold_effect1 == HOLD_EFFECT_QUICK_CLAW)
    {
        if ((sp->agi_rand[client1] % (100 / hold_atk1)) == 0)
        {
            quick_claw1 = 1;
            if (flag == 0)
            {
                sp->battlemon[client1].moveeffect.quickClawFlag = 1;
            }
        }
    }

    if (hold_effect1 == HOLD_EFFECT_RAISE_SPEED_IN_PINCH)
    {
        if (GetBattlerAbility(sp, client1) == ABILITY_GLUTTONY)
        {
            hold_atk1 /= 2;
        }
        if (sp->battlemon[client1].hp <= (s32)(sp->battlemon[client1].maxhp / hold_atk1))
        {
            quick_claw1 = 1;
            if (flag == 0)
            {
                sp->battlemon[client1].moveeffect.custapBerryFlag = 1;
            }
        }
    }

    if (hold_effect1 == HOLD_EFFECT_LAGGING_TAIL)
    {
        move_last1 = 1;
    }

    for (i = 0; i < NELEMS(DecreaseSpeedHoldEffects); i++)
    {
        if (BattleItemDataGet(sp, sp->battlemon[client2].item, 1) == DecreaseSpeedHoldEffects[i])
        {
            speed2 /= 2;
            break;
        }
    }

    if (hold_effect2 == HOLD_EFFECT_CHOICE_SPEED)
    {
        speed2 = speed2 * 15 / 10;
    }

    if ((hold_effect2 == HOLD_EFFECT_BOOST_DITTO_SPEED) && (sp->battlemon[client2].species == SPECIES_DITTO))
    {
        speed2 *= 2;
    }

    if ((ability2 == ABILITY_QUICK_FEET) && (sp->battlemon[client2].condition & STATUS_ANY_PERSISTENT))
    {
        speed2 = speed2 * 15 / 10;
    }
    else
    {
        if (sp->battlemon[client2].condition & STATUS_FLAG_PARALYZED)
        {
            speed2 /= 2; // gen 7 on only halves speed for paralysis
        }
    }

    if ((ability2 == ABILITY_SLOW_START)
     && ((sp->total_turn - sp->battlemon[client2].moveeffect.slowStartTurns) < 5))
    {
        speed2 /= 2;
    }

    if ((ability2 == ABILITY_UNBURDEN)
     && (sp->battlemon[client2].moveeffect.knockOffFlag)
     && (sp->battlemon[client2].item == 0))
    {
        speed2 *= 2;
    }

    if (sp->tailwindCount[IsClientEnemy(bw, client2)]) // new tailwind handling
    {
        speed2 *= 2;
    }

    if (hold_effect2 == HOLD_EFFECT_QUICK_CLAW)
    {
        if ((sp->agi_rand[client2] % (100 / hold_atk2)) == 0)
        {
            quick_claw2 = 1;
            if (flag == 0)
            {
                sp->battlemon[client2].moveeffect.quickClawFlag = 1;
            }
        }
    }

    if (hold_effect2 == HOLD_EFFECT_RAISE_SPEED_IN_PINCH)
    {
        if (GetBattlerAbility(sp, client2) == ABILITY_GLUTTONY)
        {
            hold_atk2 /= 2;
        }
        if (sp->battlemon[client2].hp <= (s32)(sp->battlemon[client2].maxhp / hold_atk2))
        {
            quick_claw2 = 1;
            if (flag == 0)
            {
                sp->battlemon[client2].moveeffect.custapBerryFlag = 1;
            }
        }
    }

    if (hold_effect2 == HOLD_EFFECT_LAGGING_TAIL)
    {
        move_last2 = 1;
    }

    sp->effectiveSpeed[client1]=speed1;
    sp->effectiveSpeed[client2]=speed2;

    if (flag == 0)
    {
        command1 = sp->playerActions[client1][3];
        command2 = sp->playerActions[client2][3];
        move_pos1 = sp->waza_no_pos[client1];
        move_pos2 = sp->waza_no_pos[client2];

        if(command1 == SELECT_FIGHT_COMMAND)
        {
            if(sp->oneTurnFlag[client1].struggle_flag)
            {
                move1 = MOVE_STRUGGLE;
            }
            else
            {
                move1 = BattlePokemonParamGet(sp, client1, BATTLE_MON_DATA_MOVE_1 + move_pos1, NULL);
            }
        }
        if (command2 == SELECT_FIGHT_COMMAND)
        {
            if (sp->oneTurnFlag[client2].struggle_flag)
            {
                move2 = MOVE_STRUGGLE;
            }
            else
            {
                move2 = BattlePokemonParamGet(sp, client2, BATTLE_MON_DATA_MOVE_1 + move_pos2, NULL);
            }
        }
        priority1 = sp->moveTbl[move1].priority;
        priority2 = sp->moveTbl[move2].priority;

        // handle prankster
        if (GetBattlerAbility(sp, client1) == ABILITY_PRANKSTER && GetMoveSplit(sp, move1) == SPLIT_STATUS)
        {
            priority1++;
        }

        if (GetBattlerAbility(sp, client2) == ABILITY_PRANKSTER && GetMoveSplit(sp, move2) == SPLIT_STATUS)
        {
            priority2++;
        }

        // Handle Gale Wings
        if
        (
            GetBattlerAbility(sp, client1) == ABILITY_GALE_WINGS
            && sp->moveTbl[move1].type == TYPE_FLYING
            && sp->battlemon[client1].hp == (s32)sp->battlemon[client1].maxhp
        ) {
            priority1++;
        }

        if
        (
            GetBattlerAbility(sp, client2) == ABILITY_GALE_WINGS
            && sp->moveTbl[move2].type == TYPE_FLYING
            && sp->battlemon[client2].hp == (s32)sp->battlemon[client2].maxhp
        ) {
            priority2++;
        }

        // Handle Triage
        if (GetBattlerAbility(sp, client1) == ABILITY_TRIAGE) {
            for (i = 0; i < NELEMS(TriageMovesList); i++)
            {
                if (TriageMovesList[i] == move1) {
                    priority1 = priority1 + 3;
                    break;
                }
            }
        }

        if (GetBattlerAbility(sp, client2) == ABILITY_TRIAGE) {
            for (i = 0; i < NELEMS(TriageMovesList); i++)
            {
                if (TriageMovesList[i] == move2) {
                    priority2 = priority2 + 3;
                    break;
                }
            }
        }
    }

    if (sp->field_condition & FIELD_STATUS_TRICK_ROOM) {
        speed1 = (10000 - speed1) % 8192;
        speed2 = (10000 - speed2) % 8192;
    }

    if (flag & CALCSPEED_FLAG_NO_PRIORITY)
    {
        priority1 = 0;
        priority2 = 0;
    }

    if (priority1 == priority2)
    {
        if ((quick_claw1) && (quick_claw2)) // both mons quick claws activates/items that put them first
        {
            if (speed1 < speed2)
            {
                ret = 1; // client 2 goes
            }
            else if ((speed1 == speed2) && (BattleRand(bw) & 1))
            {
                ret = 2; // random roll
            }
        }
        else if ((quick_claw1 == 0) && (quick_claw2)) // client2 quick claw activate
        {
            ret = 1;
        }
        else if ((quick_claw1) && (quick_claw2 == 0)) // client1 quick claw activate
        {
            ret = 0;
        }
        else if ((move_last1) && (move_last2)) // both clients have lagging tail
        {
            if (speed1 > speed2) // if client1 is faster with lagging tail, it moves last
            {
                ret = 1; // client 2 moves first
            }
            else if ((speed1 == speed2) && (BattleRand(bw) & 1)) // random roll
            {
                ret = 2;
            }
        }
        else if ((move_last1) && (move_last2 == 0)) // client1 has lagging tail
        {
            ret = 1;
        }
        else if ((move_last1==0) && (move_last2)) // client2 has lagging tail
        {
            ret = 0;
        }
        else if ((ability1 == ABILITY_STALL) && (ability2 == ABILITY_STALL))
        {
            if (speed1 > speed2)
            {
                ret = 1;
            }
            else if ((speed1 == speed2) && (BattleRand(bw) & 1))
            {
                ret = 2;
            }
        }
        else if ((ability1 == ABILITY_STALL) && (ability2 != ABILITY_STALL))
        {
            ret = 1;
        }
        else if ((ability1 != ABILITY_STALL) && (ability2 == ABILITY_STALL))
        {
            ret = 0;
        }
        else
        {
            if (speed1 < speed2)
            {
                ret = 1;
            }
            if ((speed1 == speed2) && (BattleRand(bw) & 1))
            {
                ret = 2;
            }
        }
    }
    else if (priority1 < priority2)
    {
        ret = 1;
    }

    return ret;
}

/**
 *  @brief Sorts clients' execution order factoring in who has already performed their action
 *  @param bw battle work structure; void * because we haven't defined the battle work structure. Apparently we have but we don't use it here so
 *  @param sp global battle structure
 *  @param sortTurnOrder whether to sort `turn_order` or not
 */
void LONG_CALL DynamicSortClientExecutionOrder(void *bw, struct BattleStruct *sp, BOOL sortTurnOrder) {
    int maxBattlers;
    int i, j;
    int temp1, temp2;
    int currentAttackerId = sp->executionIndex;

    maxBattlers = BattleWorkClientSetMaxGet(bw);

    // for (i = 0; i < maxBattlers; i++) {
    //     if (sp->attack_client == sp->executionOrder[i]) {
    //         currentAttackerId = i;
    //     }
    // }

    // u8 buf[64];
    // sprintf(buf, "Current attacker: %d\n", sp->attack_client);
    // debugsyscall(buf);
    // sprintf(buf, "\tBefore turnOrder: ");
    // debugsyscall(buf);

    // for (i = 0; i < maxBattlers; i++) {
    //     sprintf(buf, "%d ", sp->executionOrder[i]);
    //     debugsyscall(buf);
    // }

    // sprintf(buf, "\n\n");
    // debugsyscall(buf);

    for (i = currentAttackerId + 1; i < maxBattlers - 1; i++) {
        // sprintf(buf, "i: %d\n", i);
        // debugsyscall(buf);
        for (j = i + 1; j < maxBattlers; j++) {
            // sprintf(buf, "j: %d\n", j);
            // debugsyscall(buf);
            temp1 = sp->executionOrder[i];
            temp2 = sp->executionOrder[j];

            u32 command1 = sp->playerActions[temp1][3];
            u32 command2 = sp->playerActions[temp2][3];

            // sprintf(buf, "temp1: %d\ntemp2: %d\n", temp1, temp2);
            // debugsyscall(buf);

            u8 flag;

            if (command1 == command2) {
                if (command1 == SELECT_FIGHT_COMMAND) {
                    flag = 0;
                } else {
                    flag = 1;
                }
                // sprintf(buf, "Comparing client %d and %d\n", temp1, temp2);
                // debugsyscall(buf);
                if (CalcSpeed(bw, sp, temp1, temp2, flag)) {
                    // sprintf(buf, "Swapping %d and %d\n", temp1, temp2);
                    // debugsyscall(buf);
                    sp->executionOrder[i] = temp2;
                    sp->executionOrder[j] = temp1;
                }
            }
        }
    }

<<<<<<< HEAD
    if (sortTurnOrder) {
        // also sort turn_order, i.e. weather application + turn end things
        for (i = 0; i < maxBattlers - 1; i++) {
            for (j = i + 1; j < maxBattlers; j++) {
                temp1 = sp->turn_order[i];
                temp2 = sp->turn_order[j];

                if (CalcSpeed(bw, sp, temp1, temp2, CALCSPEED_FLAG_NO_PRIORITY)) {
                    sp->turn_order[i] = temp2;
                    sp->turn_order[j] = temp1;
                }
=======
    // also sort turnOrder, i.e. weather application + turn end things
    for (i = 0; i < maxBattlers - 1; i++) {
        for (j = i + 1; j < maxBattlers; j++) {
            temp1 = sp->turnOrder[i];
            temp2 = sp->turnOrder[j];

            if (CalcSpeed(bw, sp, temp1, temp2, CALCSPEED_FLAG_NO_PRIORITY)) {
                sp->turnOrder[i] = temp2;
                sp->turnOrder[j] = temp1;
>>>>>>> cd4213f7
            }
        }
    }

    // sprintf(buf, "\tAfter turnOrder: ");
    // debugsyscall(buf);

    // for (i = 0; i < maxBattlers; i++) {
    //     sprintf(buf, "%d ", sp->executionOrder[i]);
    //     debugsyscall(buf);
    // }

    // sprintf(buf, "\n\n");
    // debugsyscall(buf);
}

const u8 CriticalRateTable[] =
{
     24,
     8,
     2,
     1,
     1
};

// calculates the critical hit multiplier
int CalcCritical(void *bw, struct BattleStruct *sp, int attacker, int defender, int critical_count, u32 side_condition)
{
    u16 temp;
    u16 item;
    int hold_effect;
    u16 species;
    u32 defender_condition;
    u32 condition2;
    u32 move_effect;
    int multiplier = 1;
    int ability;

    item = GetBattleMonItem(sp, attacker);
    hold_effect = BattleItemDataGet(sp, item, 1);

    species = sp->battlemon[attacker].species;
    defender_condition = sp->battlemon[defender].condition;
    condition2 = sp->battlemon[attacker].condition2;
    move_effect = sp->battlemon[defender].effect_of_moves;
    ability = sp->battlemon[attacker].ability;

    temp = (((condition2 & STATUS2_FOCUS_ENERGY) != 0) * 2) + (hold_effect == HOLD_EFFECT_BOOST_CRITICAL_RATE) + critical_count + (ability == ABILITY_SUPER_LUCK)
         + (2 * ((hold_effect == HOLD_EFFECT_BOOST_CHANSEY_CRITICAL) && (species == SPECIES_CHANSEY)))
         + (2 * ((hold_effect == HOLD_EFFECT_BOOST_FARFETCHD_CRITICAL) && (species == SPECIES_FARFETCHD)));

    if (temp > 4)
    {
        temp = 4;
    }

    if
    (
        BattleRand(bw) % CriticalRateTable[temp] == 0
        || (ability == ABILITY_MERCILESS && (defender_condition & STATUS_POISON_ANY))
    )
    {
        if ((MoldBreakerAbilityCheck(sp, attacker, defender, ABILITY_BATTLE_ARMOR) == FALSE)
         && (MoldBreakerAbilityCheck(sp, attacker, defender, ABILITY_SHELL_ARMOR) == FALSE)
         && ((side_condition & SIDE_STATUS_LUCKY_CHANT) == 0)
         && ((move_effect & MOVE_EFFECT_NO_CRITICAL_HITS) == 0))
        {
            multiplier = 2;
        }
    }

    if ((multiplier == 2) && (GetBattlerAbility(sp, attacker) == ABILITY_SNIPER))
    {
        multiplier = 3;
    }

    if (multiplier > 1) // log critical hits for current pokemon
    {
        sp->battlemon[attacker].critical_hits++;
        if (sp->battlemon[attacker].critical_hits == 3)
        {
            SET_MON_CRITICAL_HIT_EVOLUTION_BIT(Party_GetMonByIndex(BattleWorkPokePartyGet(bw, attacker), sp->sel_mons_no[attacker]));
        }
    }

    return multiplier;
}


void ServerHPCalc(void *bw, struct BattleStruct *sp)
{
    int eqp;
    int atk;

    if (sp->waza_status_flag & MOVE_STATUS_FLAG_OHKO_HIT)
    {
        sp->damage = sp->battlemon[sp->defence_client].maxhp * -1;
    }

    if (sp->damage)
    {
        eqp = HeldItemHoldEffectGet(sp, sp->defence_client);
        atk = HeldItemAtkGet(sp, sp->defence_client, ATK_CHECK_NORMAL);

        if (IsClientEnemy(bw, sp->attack_client) == IsClientEnemy(bw, sp->defence_client))
        {
            SCIO_IncRecord(bw, sp->attack_client, CLIENT_BOOT_TYPE_MINE, RECID_TEMOTI_MAKIZOE);
        }

        sp->client_no_hit[sp->defence_client] = sp->attack_client;

        if ((sp->battlemon[sp->defence_client].condition2 & STATUS2_SUBSTITUTE)
         && (sp->damage < 0)
         && (GetBattlerAbility(sp, sp->attack_client) != ABILITY_INFILTRATOR))
        {
            if ((sp->battlemon[sp->defence_client].moveeffect.substituteHp + sp->damage) <= 0)
            {
                sp->oneSelfFlag[sp->attack_client].shell_bell_damage += (sp->battlemon[sp->defence_client].moveeffect.substituteHp * -1);
                sp->battlemon[sp->defence_client].condition2 &= ~(STATUS2_SUBSTITUTE);
                sp->hit_damage = sp->battlemon[sp->defence_client].moveeffect.substituteHp * -1;
                sp->battlemon[sp->defence_client].moveeffect.substituteHp = 0;
            }
            else
            {
                sp->oneSelfFlag[sp->attack_client].shell_bell_damage += sp->damage;
                sp->battlemon[sp->defence_client].moveeffect.substituteHp += sp->damage;
                sp->hit_damage = sp->damage;
            }
            sp->oneSelfFlag[sp->defence_client].status_flag |= SELF_STATUS_FLAG_SUBSTITUTE_HIT;
            sp->client_work = sp->defence_client;
            LoadBattleSubSeqScript(sp, ARC_BATTLE_SUB_SEQ, SUB_SEQ_HIT_SUBSTITUTE);
            sp->server_seq_no = 22;
            sp->next_server_seq_no = 29;
        }
        else
        {
            if (sp->moveTbl[sp->current_move_index].effect == MOVE_EFFECT_LEAVE_WITH_1_HP)
            {
                if ((sp->battlemon[sp->defence_client].hp + sp->damage) <= 0)
                {
                    sp->damage = (sp->battlemon[sp->defence_client].hp - 1) * -1;
                }
            }
            if (sp->oneTurnFlag[sp->defence_client].prevent_one_hit_ko_ability == FALSE)
            {
                if ((eqp == HOLD_EFFECT_FOCUS_BAND) && ((BattleRand(bw) % 100) < atk))
                {
                    sp->oneSelfFlag[sp->defence_client].prevent_one_hit_ko_item = TRUE;
                }
                else if ((eqp == HOLD_EFFECT_HP_MAX_SURVIVE_1_HP) && (sp->battlemon[sp->defence_client].hp == (s32)sp->battlemon[sp->defence_client].maxhp))
                {
                    sp->oneSelfFlag[sp->defence_client].prevent_one_hit_ko_item = TRUE;
                }
                else
                {
                    sp->oneSelfFlag[sp->defence_client].prevent_one_hit_ko_item = FALSE;
                }
            }

            // handle sturdy--prevent one-hit ko's if hp == maxhp
            if ((MoldBreakerAbilityCheck(sp, sp->attack_client, sp->defence_client, ABILITY_STURDY) == TRUE) && (sp->battlemon[sp->defence_client].hp == (s32)sp->battlemon[sp->defence_client].maxhp))
            {
                sp->oneTurnFlag[sp->defence_client].prevent_one_hit_ko_ability = TRUE;
            }
            // make sure to cancel sturdy if hp != maxhp.  necessary for multi-hit moves
            else if (MoldBreakerAbilityCheck(sp, sp->attack_client, sp->defence_client, ABILITY_STURDY) == TRUE && (sp->battlemon[sp->defence_client].hp != (s32)sp->battlemon[sp->defence_client].maxhp))
            {
                sp->oneTurnFlag[sp->defence_client].prevent_one_hit_ko_ability = FALSE;
            }

            if ((sp->oneTurnFlag[sp->defence_client].prevent_one_hit_ko_ability) || (sp->oneSelfFlag[sp->defence_client].prevent_one_hit_ko_item))
            {
                if ((sp->battlemon[sp->defence_client].hp + sp->damage) <= 0)
                {
                    sp->damage = (sp->battlemon[sp->defence_client].hp - 1) * -1;
                    if (sp->oneTurnFlag[sp->defence_client].prevent_one_hit_ko_ability)
                    {
                        sp->waza_status_flag |= MOVE_STATUS_FLAG_HELD_ON_ABILITY;
                    }
                    else
                    {
                        sp->waza_status_flag |= MOVE_STATUS_FLAG_HELD_ON_ITEM;
                    }
                }
            }

            /**
             * END OF ORIGINAL AND USER-DEFINED DAMAGE CALCULATIONS.
             * ALL NEW EFFECTS SHOULD BE PLACED ABOVE THIS COMMENT UNLESS YOU WISH TO EDIT THE CODE BELOW.
             */
            sp->store_damage[sp->defence_client] += sp->damage;

            if (sp->battlemon[sp->defence_client].hit_count < 255)
            {
                sp->battlemon[sp->defence_client].hit_count++;
            }
            if (GetMoveSplit(sp, sp->current_move_index) == SPLIT_PHYSICAL)
            {
                sp->oneTurnFlag[sp->defence_client].physical_damage[sp->attack_client] = sp->damage;
                sp->oneTurnFlag[sp->defence_client].physical_damager = sp->attack_client;
                sp->oneTurnFlag[sp->defence_client].physical_damager_bit |= No2Bit(sp->attack_client);
                sp->oneSelfFlag[sp->defence_client].physical_damage = sp->damage;
                sp->oneSelfFlag[sp->defence_client].physical_damager = sp->attack_client;
            }
            else if(GetMoveSplit(sp, sp->current_move_index) == SPLIT_SPECIAL)
            {
                sp->oneTurnFlag[sp->defence_client].special_damage[sp->attack_client] = sp->damage;
                sp->oneTurnFlag[sp->defence_client].special_damager = sp->attack_client;
                sp->oneTurnFlag[sp->defence_client].special_damager_bit |= No2Bit(sp->attack_client);
                sp->oneSelfFlag[sp->defence_client].special_damage = sp->damage;
                sp->oneSelfFlag[sp->defence_client].special_damager = sp->attack_client;
            }

            if ((sp->battlemon[sp->defence_client].hp + sp->damage) <= 0)
            {
                sp->oneSelfFlag[sp->attack_client].shell_bell_damage += (sp->battlemon[sp->defence_client].hp * -1);
            }
            else
            {
                sp->oneSelfFlag[sp->attack_client].shell_bell_damage += sp->damage;
            }
            sp->oneTurnFlag[sp->defence_client].last_damage = sp->damage;
            sp->oneTurnFlag[sp->defence_client].last_damager = sp->attack_client;

            sp->client_work = sp->defence_client;
            sp->hp_calc_work = sp->damage;

            LoadBattleSubSeqScript(sp, ARC_BATTLE_SUB_SEQ, SUB_SEQ_HP_CHANGE);
            sp->server_seq_no = 22;
            sp->next_server_seq_no = 29;

            sp->server_status_flag |= SERVER_STATUS_FLAG_MOVE_HIT;
        }
    }
    else
    {
        sp->server_seq_no = 29;
    }
}

u16 gf_p_rand(const u16 denominator)
{
    if (denominator <= 1)
    {
        return 0;
    }
    else
    {
        u16 per;
        u16 val;
        per = (0xffff / denominator) + 1;
        val = gf_rand() / per;
        return val;
    }
}


/**
 *  @brief set move status effects for super effective and calculate modified damage
 *
 *  @param bw battle work structure
 *  @param sp global battle structure
 *  @param move_no move index
 *  @param move_type move type
 *  @param attack_client attacker
 *  @param defence_client defender
 *  @param damage current damage
 *  @param flag move status flags to mess around with
 *  @return modified damage
 */
int LONG_CALL ServerDoTypeCalcMod(void *bw UNUSED, struct BattleStruct *sp, int move_no, int move_type, int attack_client, int defence_client, int damage, u32 *flag)
{
    int i;
    int modifier;
    u32 base_power;
    u8  eqp_a;
    u8  eqp_d;
    u8  atk_a;
    u8  atk_d UNUSED; // not currently used but will be

    modifier = 1;

    if (move_no == MOVE_STRUGGLE)
        return damage;

    eqp_a = HeldItemHoldEffectGet(sp, attack_client);
    atk_a = HeldItemAtkGet(sp, attack_client, ATK_CHECK_NORMAL);
    eqp_d = HeldItemHoldEffectGet(sp, defence_client);
    atk_d = HeldItemAtkGet(sp, defence_client, ATK_CHECK_NORMAL);

    move_type = GetAdjustedMoveType(sp, attack_client, move_no); // new normalize checks
    base_power = sp->moveTbl[move_no].power;

    if (((sp->server_status_flag & SERVER_STATUS_FLAG_TYPE_FLAT) == 0)
     && ((BattlePokemonParamGet(sp, attack_client, BATTLE_MON_DATA_TYPE1, NULL) == move_type) || (BattlePokemonParamGet(sp, attack_client, BATTLE_MON_DATA_TYPE2, NULL) == move_type)))
    {
        if (GetBattlerAbility(sp,attack_client) == ABILITY_ADAPTABILITY)
        {
            damage *= 2;
        }
        else
        {
            damage = damage * 15 / 10;
        }
    }

    if ((MoldBreakerAbilityCheck(sp, attack_client, defence_client, ABILITY_LEVITATE) == TRUE)
     && (move_type == TYPE_GROUND)
     && (eqp_d != HOLD_EFFECT_HALVE_SPEED)) // iron ball halves speed and grounds
    {
        flag[0] |= MOVE_STATUS_FLAG_LEVITATE_MISS;
        sp->battlemon[attack_client].parental_bond_flag = 0;
        sp->battlemon[attack_client].parental_bond_is_active = FALSE;
    }
    else if ((sp->battlemon[defence_client].moveeffect.magnetRiseTurns)
          && ((sp->battlemon[defence_client].effect_of_moves & MOVE_EFFECT_FLAG_INGRAIN) == 0)
          && ((sp->field_condition & FIELD_STATUS_GRAVITY) == 0)
          && (move_type == TYPE_GROUND)
          && (eqp_d != HOLD_EFFECT_HALVE_SPEED))
    {
        flag[0] |= MOVE_STATUS_FLAG_MAGNET_RISE_MISS;
        sp->battlemon[attack_client].parental_bond_flag = 0;
        sp->battlemon[attack_client].parental_bond_is_active = FALSE;
    }
    else if ((eqp_d == HOLD_EFFECT_UNGROUND_DESTROYED_ON_HIT) // has air balloon
          && ((sp->battlemon[defence_client].effect_of_moves & MOVE_EFFECT_FLAG_INGRAIN) == 0)
          && ((sp->field_condition & FIELD_STATUS_GRAVITY) == 0)
          && (move_type == TYPE_GROUND)
          && (eqp_d != HOLD_EFFECT_HALVE_SPEED))
    {
        flag[0] |= MOVE_STATUS_FLAG_MISS; // air balloon just misses for the moment
        sp->battlemon[attack_client].parental_bond_flag = 0;
        sp->battlemon[attack_client].parental_bond_is_active = FALSE;
    }
    else
    {
        i = 0;
        while (TypeEffectivenessTable[i][0] != 0xff)
        {
            if (TypeEffectivenessTable[i][0] == 0xfe) // handle foresight
            {
                if ((sp->battlemon[defence_client].condition2 & STATUS2_FORESIGHT) || (GetBattlerAbility(sp, attack_client) == ABILITY_SCRAPPY) || (GetBattlerAbility(sp, attack_client) == ABILITY_MINDS_EYE))
                {
                    break;
                }
                else
                {
                    i++;
                    continue;
                }
            }
            if (TypeEffectivenessTable[i][0] == move_type)
            {
                if (TypeEffectivenessTable[i][1] == BattlePokemonParamGet(sp, defence_client, BATTLE_MON_DATA_TYPE1, NULL))
                {
                    if (ShouldUseNormalTypeEffCalc(sp, attack_client, defence_client, i) == TRUE)
                    {
                        damage = TypeCheckCalc(sp, attack_client, TypeEffectivenessTable[i][2], damage, base_power, flag);
                        if (TypeEffectivenessTable[i][2] == 20) // seems to be useless, modifier isn't used elsewhere
                        {
                            modifier *= 2;
                        }
                    }
                }
                if ((TypeEffectivenessTable[i][1] == BattlePokemonParamGet(sp, defence_client, BATTLE_MON_DATA_TYPE2, NULL))
                 && (BattlePokemonParamGet(sp, defence_client, BATTLE_MON_DATA_TYPE1, NULL) != BattlePokemonParamGet(sp, defence_client, BATTLE_MON_DATA_TYPE2, NULL)))
                {
                    if (ShouldUseNormalTypeEffCalc(sp, attack_client, defence_client, i) == TRUE)
                    {
                        damage = TypeCheckCalc(sp, attack_client, TypeEffectivenessTable[i][2], damage, base_power, flag);
                        if (TypeEffectivenessTable[i][2] == 20) // seems to be useless, modifier isn't used elsewhere
                        {
                            modifier *= 2;
                        }
                    }
                }
            }
            i++;
        }
    }

    if ((MoldBreakerAbilityCheck(sp, attack_client, defence_client, ABILITY_WONDER_GUARD) == TRUE)
     && (ShouldDelayTurnEffectivenessChecking(sp, move_no)) // check supereffectiveness later, 2-turn move
     && (((flag[0] & MOVE_STATUS_FLAG_SUPER_EFFECTIVE) == 0) || ((flag[0] & (MOVE_STATUS_FLAG_SUPER_EFFECTIVE | MOVE_STATUS_FLAG_NOT_VERY_EFFECTIVE)) == (MOVE_STATUS_FLAG_SUPER_EFFECTIVE | MOVE_STATUS_FLAG_NOT_VERY_EFFECTIVE)))
     && (base_power))
    {
        flag[0] |= MOVE_STATUS_FLAG_MISS_WONDER_GUARD;
        sp->battlemon[attack_client].parental_bond_flag = 0;
        sp->battlemon[attack_client].parental_bond_is_active = FALSE;
    }
    else
    {
        if (((sp->server_status_flag & SERVER_STATUS_FLAG_TYPE_FLAT) == 0)
         && ((sp->server_status_flag & SERVER_STATUS_FLAG_TYPE_NONE) == 0))
        {
            if ((flag[0] & MOVE_STATUS_FLAG_SUPER_EFFECTIVE) && (base_power))
            {
                if ((MoldBreakerAbilityCheck(sp, attack_client, defence_client, ABILITY_FILTER) == TRUE) || (MoldBreakerAbilityCheck(sp, attack_client, defence_client, ABILITY_SOLID_ROCK) == TRUE))
                {
                    damage = BattleDamageDivide(damage * 3, 4);
                }
                if (GetBattlerAbility(sp, defence_client) == ABILITY_PRISM_ARMOR)
                {
                  damage = BattleDamageDivide(damage * 3, 4);
                }
                if (GetBattlerAbility(sp, attack_client) == ABILITY_NEUROFORCE)
                {
                  damage = BattleDamageDivide(damage * 5, 4);
                }
                if (eqp_a == HOLD_EFFECT_POWER_UP_SE)
                {
                    damage = damage * (100 + atk_a) / 100;
                }
            }
            if ((flag[0] & MOVE_STATUS_FLAG_NOT_VERY_EFFECTIVE) && (base_power))
            {
                if (GetBattlerAbility(sp, attack_client) == ABILITY_TINTED_LENS)
                {
                    damage *= 2;
                }
            }
        }
        else
        {
            flag[0] &= ~(MOVE_STATUS_FLAG_SUPER_EFFECTIVE);
            flag[0] &= ~(MOVE_STATUS_FLAG_NOT_VERY_EFFECTIVE);
        }
    }

    return damage;
}


/**
 *  @brief tries to see if the player can even try to run.  queues up the proper message if not
 *
 *  @param bw battle work structure
 *  @param sp global battle structure
 *  @param battlerId client to check for running
 *  @param msg msg param to fill with values for printing a message that results from running
 *  @return TRUE if the battler can not escape; FALSE if the battler can escape
 */
BOOL CantEscape(void *bw, struct BattleStruct *sp, int battlerId, MESSAGE_PARAM *msg) {
    int battlerIdAbility;
    int maxBattlers UNUSED;
    u8 side UNUSED;
    int item;
    u32 battleType;

    battleType = BattleTypeGet(bw);
    item = HeldItemHoldEffectGet(sp, battlerId);

    // if shed shell or no experience or has run away or has ghost type then there is nothing stopping the battler from escaping
    if (item == HOLD_EFFECT_FLEE || (battleType & BATTLE_TYPE_NO_EXPERIENCE) || GetBattlerAbility(sp, battlerId) == ABILITY_RUN_AWAY || BATTLE_MON_HAS_TYPE(sp, battlerId, TYPE_GHOST)) {
        return FALSE;
    }

    side = IsClientEnemy(bw, battlerId);
    maxBattlers = BattleWorkClientSetMaxGet(bw);

    battlerIdAbility = CheckSideAbility(bw, sp, CHECK_ABILITY_ALL_HP_NOT_USER, battlerId, ABILITY_SHADOW_TAG);
    if (battlerIdAbility && GetBattlerAbility(sp, battlerId) != ABILITY_SHADOW_TAG) {
        if (msg == NULL) {
            return TRUE;
        }
        msg->msg_tag = TAG_NICK_ABILITY;
        msg->msg_id = BATTLE_MSG_BATTLER_PREVENTS_ESCAPE_WITH;
        msg->msg_para[0] = CreateNicknameTag(sp, battlerIdAbility);
        msg->msg_para[1] = ABILITY_SHADOW_TAG;
        return TRUE;
    }

    battlerIdAbility = CheckSideAbility(bw, sp, CHECK_ABILITY_OPPOSING_SIDE_HP, battlerId, ABILITY_ARENA_TRAP);
    if (battlerIdAbility) {
        if (!(sp->field_condition & FIELD_STATUS_GRAVITY) && item != HOLD_EFFECT_HALVE_SPEED) {
            if (GetBattlerAbility(sp, battlerId) != ABILITY_LEVITATE && !sp->battlemon[battlerId].moveeffect.magnetRiseTurns && !BATTLE_MON_HAS_TYPE(sp, battlerId, TYPE_FLYING)) {
               if (msg == NULL) {
                    return TRUE;
                }
                msg->msg_tag = TAG_NICK_ABILITY;
                msg->msg_id = BATTLE_MSG_BATTLER_PREVENTS_ESCAPE_WITH;
                msg->msg_para[0] = CreateNicknameTag(sp, battlerIdAbility);
                msg->msg_para[1] = ABILITY_ARENA_TRAP;
                return TRUE;
            }
        } else {
            if (msg == NULL) {
                return TRUE;
            }
            msg->msg_tag = TAG_NICK_ABILITY;
            msg->msg_id = BATTLE_MSG_BATTLER_PREVENTS_ESCAPE_WITH;
            msg->msg_para[0] = CreateNicknameTag(sp, battlerIdAbility);
            msg->msg_para[1] = ABILITY_ARENA_TRAP;
            return TRUE;
        }
    }

    battlerIdAbility = CheckSideAbility(bw, sp, CHECK_ABILITY_OPPOSING_SIDE_HP, battlerId, ABILITY_MAGNET_PULL);
    if (battlerIdAbility && BATTLE_MON_HAS_TYPE(sp, battlerId, TYPE_STEEL)) {
        if (msg == NULL) {
            return TRUE;
        }
        msg->msg_tag = TAG_NICK_ABILITY;
        msg->msg_id = BATTLE_MSG_BATTLER_PREVENTS_ESCAPE_WITH;
        msg->msg_para[0] = CreateNicknameTag(sp, battlerIdAbility);
        msg->msg_para[1] = ABILITY_MAGNET_PULL;
        return TRUE;
    }

    if ((sp->battlemon[battlerId].condition2 & (STATUS2_MEAN_LOOK)) || (sp->battlemon[battlerId].effect_of_moves & MOVE_EFFECT_FLAG_INGRAIN) || sp->binding_turns[battlerId] != 0){
        if (msg == NULL) {
            return TRUE;
        }
        msg->msg_tag = 0;
        msg->msg_id = BATTLE_MSG_CANT_ESCAPE;
        return TRUE;
    }

    return FALSE;
}


/**
 *  @brief tries to see if the battler can switch
 *
 *  @param bw battle work structure
 *  @param sp global battle structure
 *  @param battlerId client to check for running
 *  @return TRUE if the battler can not switch; FALSE if the battler can switch
 */
BOOL BattlerCantSwitch(void *bw, struct BattleStruct *sp, int battlerId) {
    BOOL ret = FALSE;

    // ghost types can switch from anything like they had shed skin
    if (HeldItemHoldEffectGet(sp, battlerId) == HOLD_EFFECT_SWITCH || BATTLE_MON_HAS_TYPE(sp, battlerId, TYPE_GHOST)) {
        return FALSE;
    }

    if ((sp->battlemon[battlerId].condition2 & (STATUS2_MEAN_LOOK)) || (sp->battlemon[battlerId].effect_of_moves & MOVE_EFFECT_FLAG_INGRAIN) || sp->binding_turns[battlerId] != 0) {
        ret = TRUE;
    }

    if ((GetBattlerAbility(sp, battlerId) != ABILITY_SHADOW_TAG && CheckSideAbility(bw, sp, CHECK_ABILITY_OPPOSING_SIDE_HP, battlerId, ABILITY_SHADOW_TAG))
     || (BATTLE_MON_HAS_TYPE(sp, battlerId, TYPE_STEEL) && CheckSideAbility(bw, sp, CHECK_ABILITY_OPPOSING_SIDE_HP, battlerId, ABILITY_MAGNET_PULL)))
    {
        ret = TRUE;
    }

    if (((GetBattlerAbility(sp, battlerId) != ABILITY_LEVITATE
       && sp->battlemon[battlerId].moveeffect.magnetRiseTurns == 0
       && !BATTLE_MON_HAS_TYPE(sp, battlerId, TYPE_FLYING))
      || HeldItemHoldEffectGet(sp, battlerId) == HOLD_EFFECT_HALVE_SPEED
      || (sp->field_condition & FIELD_STATUS_GRAVITY))
     && CheckSideAbility(bw, sp, CHECK_ABILITY_OPPOSING_SIDE_HP, battlerId, ABILITY_ARENA_TRAP))
    {
        ret = TRUE;
    }

    return ret;
}


/**
 *  @brief tries to see if the battler can run, sets escape_flag to 1 if it can via item or 2 if it can via ability
 *         also takes into account the random chance to flee if none of the guaranteed chances work
 *
 *  @param bw battle work structure
 *  @param sp global battle structure
 *  @param battlerId client to check for running
 *  @return TRUE if the battler can run; FALSE if the battler can not switch
 */
BOOL BattleTryRun(void *bw, struct BattleStruct *sp, int battlerId) {
    BOOL ret;
    u8 run;
    int item;
    u32 battleType;

    battleType = BattleTypeGet(bw);
    item = HeldItemHoldEffectGet(sp, battlerId);
    ret = FALSE;

    if (item == HOLD_EFFECT_FLEE) {
        sp->oneTurnFlag[battlerId].escape_flag = 1;
        ret = TRUE;
    } else if (battleType & BATTLE_TYPE_NO_EXPERIENCE || BATTLE_MON_HAS_TYPE(sp, battlerId, TYPE_GHOST)) { // ghost types can always escape regardless of speed
        ret = TRUE;
    } else if (GetBattlerAbility(sp, battlerId) == ABILITY_RUN_AWAY) {
        sp->oneTurnFlag[battlerId].escape_flag = 2;
        ret = TRUE;
    } else {
        if (sp->battlemon[battlerId].speed < sp->battlemon[battlerId ^ 1].speed) {
            run = sp->battlemon[battlerId].speed * 128 / sp->battlemon[battlerId ^ 1].speed + sp->escape_count * 30;
            if (run > (BattleRand(bw) % 256)) {
                ret = TRUE;
            }
        } else {
            ret = TRUE;
        }
        if (!ret) {
            SCIO_IncRecord(bw, battlerId, 0, 99);
        }
        sp->escape_count++;
    }
    return ret;
}

/**
 *  @brief see if a move has positive priority after adjustment
 *
 *  @param sp battle structure
 *  @param attacker client to check
 *  @return TRUE if the move has positive priority after adjustments
 */
BOOL LONG_CALL adjustedMoveHasPositivePriority(struct BattleStruct *sp, int attacker) {
    BOOL isTriageMove = FALSE;

    for (u16 i = 0; i < NELEMS(TriageMovesList); i++) {
        if (TriageMovesList[i] == sp->current_move_index) {
            isTriageMove = TRUE;
            break;
        }
    }

    // Handle Prankster Metronome, Sleep Talk, Nature Power, Assist, Me First, Copycat
    if (sp->battlemon[attacker].potentially_affected_by_psychic_terrain_move_used_flag &&
        GetBattlerAbility(sp, attacker) == ABILITY_PRANKSTER) {
        // reset flag
        sp->battlemon[attacker].potentially_affected_by_psychic_terrain_move_used_flag = 0;
        return TRUE;
    }

    // reset flag
    sp->battlemon[attacker].potentially_affected_by_psychic_terrain_move_used_flag = 0;

    if (
        (sp->moveTbl[sp->current_move_index].priority > 0) ||
        ((GetBattlerAbility(sp, attacker) == ABILITY_PRANKSTER) &&
         (GetMoveSplit(sp, sp->current_move_index) == SPLIT_STATUS) &&
         (sp->moveTbl[sp->current_move_index].priority >= 0)  // Prankster is +1
         ) ||
        ((GetBattlerAbility(sp, attacker) == ABILITY_GALE_WINGS) &&
         (sp->moveTbl[sp->current_move_index].type == TYPE_FLYING) &&
         (sp->moveTbl[sp->current_move_index].priority >= 0)  // Gale Wings is +1
         ) ||
        ((GetBattlerAbility(sp, attacker) == ABILITY_TRIAGE) &&
         (isTriageMove) &&
         (sp->moveTbl[sp->current_move_index].priority >= -2)  // Triage is +3
         )) {
        return TRUE;
    }
    return FALSE;
}

/**
 *  @brief see if the move should NOT be exempted from priority blocking effects
 *
 *  @param sp battle structure
 *  @param attacker attacker client
 *  @param defender defender client
 *  @return TRUE if the move should NOT be exempted from priority blocking effects
 */
BOOL LONG_CALL CurrentMoveShouldNotBeExemptedFromPriorityBlocking(struct BattleStruct *sp, int attacker, int defender) {
    // Courtesy of The Pokeemerald Expansion (https://github.com/rh-hideout/pokeemerald-expansion/blob/selfhost-test/test/battle/terrain/psychic.c)

    struct BattleMove currentMove = sp->moveTbl[sp->current_move_index];
    u16 target = currentMove.target;

    switch (target) {
    // Psychic Terrain doesn't block priority moves that target the user
    case MOVE_TARGET_USER:
        return FALSE;
        break;

    // Psychic Terrain doesn't block priority moves that target all battlers
    // Psychic Terrain doesn't block priority field moves
    case MOVE_TARGET_ACTIVE_FIELD:
        return FALSE;
        break;

    // Psychic Terrain doesn't block priority moves that target all opponents
    case MOVE_TARGET_OPPONENTS_FIELD:
        return FALSE;
        break;

    // Psychic Terrain should not block Light Screen, Tailwind, etc.
    case MOVE_TARGET_USER_SIDE:
        return FALSE;
        break;

    default:
        break;
    }

    //Psychic Terrain doesn't block priority moves that target allies
    if (defender == BATTLER_ALLY(attacker)) {
        return FALSE;
    }

    return TRUE;
}

/**
 *  @brief Check if seed should activate
 *
 *  @param sp battle structure
 *  @param heldItem held item
 *  @return TRUE if seed should activate
 */
BOOL LONG_CALL TerrainSeedShouldActivate(struct BattleStruct *sp, u16 heldItem) {
    switch (heldItem) {
        case ITEM_ELECTRIC_SEED:
            if (sp->terrainOverlay.type == ELECTRIC_TERRAIN && sp->terrainOverlay.numberOfTurnsLeft > 0) {
                return TRUE;
            }
            break;
        case ITEM_GRASSY_SEED:
            if (sp->terrainOverlay.type == GRASSY_TERRAIN && sp->terrainOverlay.numberOfTurnsLeft > 0) {
                return TRUE;
            }
            break;
        case ITEM_MISTY_SEED:
            if (sp->terrainOverlay.type == MISTY_TERRAIN && sp->terrainOverlay.numberOfTurnsLeft > 0) {
                return TRUE;
            }
            break;
        case ITEM_PSYCHIC_SEED:
            if (sp->terrainOverlay.type == PSYCHIC_TERRAIN && sp->terrainOverlay.numberOfTurnsLeft > 0) {
                return TRUE;
            }
            break;
        default:
            return FALSE;
    }
    return FALSE;
}

/**
 * @brief Check if the current move is a multi hit move
 * @param moveIndex move index
 * @return TRUE if it is a multi hit move
*/
BOOL LONG_CALL IsMultiHitMove(u32 moveIndex) {
    for (u16 i = 0; i < NELEMS(MultiHitMovesList); i++) {
        if (moveIndex == MultiHitMovesList[i]) {
            return TRUE;
        }
    }
    return FALSE;
}

/**
 * @brief Check if the current move is a move that shouldn't be affected by Parental Bond
 * @param moveIndex move index
 * @return TRUE if it is a banned move
*/
BOOL LONG_CALL IsBannedParentalBondMove(u32 moveIndex) {
    u8 output = FALSE;
    for (u16 i = 0; i < NELEMS(ParentalBondSingleStrikeMovesList); i++) {
        if (moveIndex == ParentalBondSingleStrikeMovesList[i]) {
            output = TRUE;
            break;
        }
    }
    return output || IsMultiHitMove(moveIndex);
}

/**
 * @brief Check if the current move is a spread move that shouldn't be affected by Parental Bond
 * @param bw battle work structure; void * because we haven't defined the battle work structure
 * @param sp battle structure
 * @param moveIndex move index
 * @return TRUE if it is a banned move
 */
BOOL LONG_CALL IsBannedSpreadMoveForParentalBond(void *bw, struct BattleStruct *sp, u32 moveIndex) {
    //no need to check moves if it is a single battle
    if ((BattleTypeGet(bw) & (BATTLE_TYPE_DOUBLE | BATTLE_TYPE_MULTI)) == 0) {
        return FALSE;
    }

    struct BattleMove currentMove = sp->moveTbl[moveIndex];

    struct BattlePokemon ally = sp->battlemon[BATTLER_ALLY(sp->attack_client)];
    struct BattlePokemon opponent = sp->battlemon[BATTLER_OPPONENT(sp->attack_client)];
    struct BattlePokemon across = sp->battlemon[BATTLER_ACROSS(sp->attack_client)];

    switch (currentMove.target) {
        case MOVE_TARGET_BOTH:
            if (opponent.hp != 0 || across.hp != 0) {
                return TRUE;
            }
            break;
        case MOVE_TARGET_FOES_AND_ALLY:
            if (ally.hp != 0 || opponent.hp != 0 || across.hp != 0) {
                return TRUE;
            }
            break;

        default:
            return FALSE;
            break;
    }
    return TRUE;
}

/**
 * @brief Check if the current move is a move that should be affected by Parental Bond
 * @param bw battle work structure; void * because we haven't defined the battle work structure
 * @param sp battle structure
 * @param checkTempMove if move will be changed via Metronome, Assist, etc
 * @return TRUE if it is a valid move
 */
BOOL LONG_CALL IsValidParentalBondMove(void *bw, struct BattleStruct *sp, BOOL checkTempMove) {
    u32 moveIndex = checkTempMove ? (u32)sp->waza_work : sp->current_move_index;

    return (GetBattlerAbility(sp, sp->attack_client) == ABILITY_PARENTAL_BOND &&
            GetMoveSplit(sp, moveIndex) != SPLIT_STATUS &&
            !IsBannedParentalBondMove(moveIndex) &&
            !IsBannedSpreadMoveForParentalBond(bw, sp, moveIndex));
}

/**
 * @brief gets the actual attack and defense for damage calculation
 * @param sp battle structure
 * @param attackerAttack attacker's Physical Attack
 * @param defenderDefense defender's Physical Defense
 * @param attackerSpecialAttack attacker's Special Attack
 * @param defenderSpecialDefense defender's Special Defense
 * @param attackerAttackstate attacker's Physical Attack state
 * @param defenderDefenseState defender's Physical Defense state
 * @param attackerSpecialAttackState attacker's Special Attack state
 * @param defenderSpecialDefenseState defender's Special Defense state
 * @param movesplit physical or special attack
 * @param attacker attacker number
 * @param defender defender number
 * @param critical critial hit or not
 * @param moveno move number
 * @param equivalentAttack attack number used for calculation
 * @param equivalentDefense defense number used for calculation
 */
void LONG_CALL getEquivalentAttackAndDefense(struct BattleStruct *sp, u16 attackerAttack, u16 defenderDefense, u16 attackerSpecialAttack, u16 defenderSpecialDefense, s8 attackerAttackstate, s8 defenderDefenseState, s8 attackerSpecialAttackState, s8 defenderSpecialDefenseState, u8 *movesplit, u8 attacker, u8 defender UNUSED, u8 critical, int moveno, u16 *equivalentAttack, u16 *equivalentDefense) {
    u16 rawPhysicalAttack;
    u16 rawSpecialAttack;
    u16 rawPhysicalDefense;
    u16 rawSpecialDefense;

    u16 tempPhysicalAttack = BattlePokemonParamGet(sp, attacker, BATTLE_MON_DATA_ATK, NULL) * StatBoostModifiers[attackerAttackstate][0] / StatBoostModifiers[attackerAttackstate][1];
    u16 tempSpecialAttack = BattlePokemonParamGet(sp, attacker, BATTLE_MON_DATA_SPATK, NULL) * StatBoostModifiers[attackerSpecialAttackState][0] / StatBoostModifiers[attackerSpecialAttackState][1];

    if (critical > 1) {
        if (attackerAttackstate > 6) {
            rawPhysicalAttack = attackerAttack * StatBoostModifiers[attackerAttackstate][0];
            rawPhysicalAttack /= StatBoostModifiers[attackerAttackstate][1];
        } else {
            rawPhysicalAttack = attackerAttack;
        }

        if (defenderDefenseState < 6) {
            rawPhysicalDefense = defenderDefense * StatBoostModifiers[defenderDefenseState][0];
            rawPhysicalDefense /= StatBoostModifiers[defenderDefenseState][1];
        } else {
            rawPhysicalDefense = defenderDefense;
        }

        if (attackerSpecialAttackState > 6) {
            rawSpecialAttack = attackerSpecialAttack * StatBoostModifiers[attackerSpecialAttackState][0];
            rawSpecialAttack /= StatBoostModifiers[attackerSpecialAttackState][1];
        } else {
            rawSpecialAttack = attackerSpecialAttack;
        }

        if (defenderSpecialDefenseState < 6) {
            rawSpecialDefense = defenderSpecialDefense * StatBoostModifiers[defenderSpecialDefenseState][0];
            rawSpecialDefense /= StatBoostModifiers[defenderSpecialDefenseState][1];
        } else {
            rawSpecialDefense = defenderSpecialDefense;
        }
    } else {
        rawPhysicalAttack = attackerAttack * StatBoostModifiers[attackerAttackstate][0];
        rawPhysicalAttack /= StatBoostModifiers[attackerAttackstate][1];

        rawPhysicalDefense = defenderDefense * StatBoostModifiers[defenderDefenseState][0];
        rawPhysicalDefense /= StatBoostModifiers[defenderDefenseState][1];

        rawSpecialAttack = attackerSpecialAttack * StatBoostModifiers[attackerSpecialAttackState][0];
        rawSpecialAttack /= StatBoostModifiers[attackerSpecialAttackState][1];

        rawSpecialDefense = defenderSpecialDefense * StatBoostModifiers[defenderSpecialDefenseState][0];
        rawSpecialDefense /= StatBoostModifiers[defenderSpecialDefenseState][1];
    }

    if (*movesplit == SPLIT_PHYSICAL) {
        *equivalentAttack = rawPhysicalAttack;
        *equivalentDefense = rawPhysicalDefense;
    } else {
        *equivalentAttack = rawSpecialAttack;
        *equivalentDefense = rawSpecialDefense;
    }

    switch (moveno) {
        case MOVE_PSYSHOCK:
        case MOVE_PSYSTRIKE:
        case MOVE_SECRET_SWORD:
            *equivalentDefense = rawPhysicalDefense;
            break;
        case MOVE_PRISMATIC_LASER:
            if (tempPhysicalAttack > tempSpecialAttack) {
                *movesplit = SPLIT_PHYSICAL;
                *equivalentAttack = rawPhysicalAttack;
                *equivalentDefense = rawPhysicalDefense;
            } else {
                *movesplit = SPLIT_SPECIAL;
                *equivalentAttack = rawSpecialAttack;
                *equivalentDefense = rawPhysicalDefense;
            }
            break;

        default:
            break;
    }
}


/**
 * @brief Check if the current move is a Z-Move
 * @param moveIndex move index
 * @return `TRUE` if it is a Z-Move
*/
BOOL LONG_CALL MoveIsZMove(u32 moveIndex) {
    u8 output = FALSE;
    for (u16 i = 0; i < NELEMS(ZMoveList); i++) {
        if (moveIndex == ZMoveList[i]) {
            output = TRUE;
            break;
        }
    }
    return output;
}

/**
 * @brief Check if the current move is a Max Move
 * @param moveIndex move index
 * @return `TRUE` if it is a Max Move
*/
BOOL LONG_CALL MoveIsMaxMove(u32 moveIndex) {
    u8 output = FALSE;
    for (u16 i = 0; i < NELEMS(MaxMoveList); i++) {
        if (moveIndex == MaxMoveList[i]) {
            output = TRUE;
            break;
        }
    }
    return output;
}

/**
 * @brief Check if move is affected by Normalize variants
 * @param moveno move number
 * @return `TRUE`if move is affected by Normalize variants, `FALSE` otherwise
*/
BOOL LONG_CALL MoveIsAffectedByNormalizeVariants(int moveno) {
    if (MoveIsZMove(moveno) || MoveIsMaxMove(moveno)) {
        return FALSE;
    }

    switch (moveno) {
        case MOVE_HIDDEN_POWER:
        case MOVE_WEATHER_BALL:
        case MOVE_NATURAL_GIFT:
        case MOVE_JUDGMENT:
        case MOVE_TECHNO_BLAST:
        case MOVE_MULTI_ATTACK:
        case MOVE_TERRAIN_PULSE:
            return FALSE;
            break;
        default:
            return TRUE;
            break;
    }
}

/**
 * @brief Get a move's split accounting for edge cases
 * @param sp battle structure
 * @param moveno move number
 * @return `SPLIT_PHYSICAL` or `SPLIT_SPECIAL`
 */
u8 LONG_CALL GetMoveSplit(struct BattleStruct *sp, int moveno) {
    // In Pokémon XD: Gale of Darkness, when used during a shadowy aura, Weather Ball's power doubles to 100, and the move becomes a typeless physical move
    if (sp->move_type == TYPE_TYPELESS && moveno == MOVE_WEATHER_BALL && sp->current_move_index == (u32)moveno) {
        return SPLIT_PHYSICAL;
    } else {
        return sp->moveTbl[moveno].split;
    }
}

BOOL LONG_CALL BattleSystem_CheckMoveEffect(void *bw, struct BattleStruct *sp, int battlerIdAttacker, int battlerIdTarget, int move) {
    if (sp->server_status_flag & BATTLE_STATUS_CHARGE_TURN) {
        return FALSE;
    }

<<<<<<< HEAD
    if (ctx->oneTurnFlag[battlerIdTarget].mamoru_flag
        && ctx->moveTbl[move].flag & (1 << 1)
        && (move != MOVE_CURSE || CurseUserIsGhost(ctx, move, battlerIdAttacker) == TRUE)
        && (!CheckMoveIsChargeMove(ctx, move) || ctx->server_status_flag & BATTLE_STATUS_CHARGE_MOVE_HIT)) {
        UnlockBattlerOutOfCurrentMove(bsys, ctx, battlerIdAttacker);
        ctx->waza_status_flag |= WAZA_STATUS_FLAG_MAMORU_NOHIT;
        return FALSE;
    }

    if (!(ctx->server_status_flag & BATTLE_STATUS_FLAT_HIT_RATE) //TODO: Is this flag a debug flag to ignore hit rates..?
        && ((ctx->battlemon[battlerIdTarget].effect_of_moves & MOVE_EFFECT_FLAG_LOCK_ON
            && ctx->battlemon[battlerIdTarget].moveeffect.battlerIdLockOn == battlerIdAttacker)
          || GetBattlerAbility(ctx, battlerIdAttacker) == ABILITY_NO_GUARD
          || GetBattlerAbility(ctx, battlerIdTarget) == ABILITY_NO_GUARD)) {
        ctx->waza_status_flag &= ~MOVE_STATUS_FLAG_MISS;
=======
    if (sp->oneTurnFlag[battlerIdTarget].mamoru_flag
        && sp->moveTbl[move].flag & (1 << 1)
        && (move != MOVE_CURSE || CurseUserIsGhost(sp, move, battlerIdAttacker) == TRUE)
        && (!CheckMoveIsChargeMove(sp, move) || sp->server_status_flag & BATTLE_STATUS_CHARGE_MOVE_HIT)) {
        UnlockBattlerOutOfCurrentMove(bw, sp, battlerIdAttacker);
        sp->waza_status_flag |= WAZA_STATUS_FLAG_MAMORU_NOHIT;
        return FALSE;
    }

    if (!(sp->server_status_flag & BATTLE_STATUS_FLAT_HIT_RATE) //TODO: Is this flag a debug flag to ignore hit rates..?
        && ((sp->battlemon[battlerIdTarget].effect_of_moves & MOVE_EFFECT_FLAG_LOCK_ON
            && sp->battlemon[battlerIdTarget].moveeffect.battlerIdLockOn == battlerIdAttacker)
          || GetBattlerAbility(sp, battlerIdAttacker) == ABILITY_NO_GUARD
          || GetBattlerAbility(sp, battlerIdTarget) == ABILITY_NO_GUARD)) {
        sp->waza_status_flag &= ~MOVE_STATUS_FLAG_MISS;
>>>>>>> cd4213f7
        return FALSE;
    }

    if (!CheckSideAbility(bw, sp, CHECK_ABILITY_ALL_HP, 0, ABILITY_CLOUD_NINE) && !CheckSideAbility(bw, sp, CHECK_ABILITY_ALL_HP, 0, ABILITY_AIR_LOCK)) {
        if (sp->field_condition & WEATHER_RAIN_ANY && sp->moveTbl[move].effect == MOVE_EFFECT_THUNDER) {
            sp->waza_status_flag &= ~MOVE_STATUS_FLAG_MISS;
        }
        // Blizzard is 100% accurate in Snow also
        if (sp->field_condition & (WEATHER_HAIL_ANY | WEATHER_SNOW_ANY) && sp->moveTbl[move].effect == MOVE_EFFECT_BLIZZARD) {
            sp->waza_status_flag &= ~MOVE_STATUS_FLAG_MISS;
        }
    }

<<<<<<< HEAD
    if (!(ctx->waza_status_flag & MOVE_STATUS_FLAG_LOCK_ON)
        && ctx->moveTbl[ctx->current_move_index].target != MOVE_TARGET_BOTH
        && ((!(ctx->server_status_flag & BATTLE_STATUS_HIT_FLY) && ctx->battlemon[battlerIdTarget].effect_of_moves & MOVE_EFFECT_FLAG_FLYING_IN_AIR)
            || (!(ctx->server_status_flag & BATTLE_STATUS_SHADOW_FORCE) && ctx->battlemon[battlerIdTarget].effect_of_moves & MOVE_EFFECT_FLAG_SHADOW_FORCE)
            || (!(ctx->server_status_flag & BATTLE_STATUS_HIT_DIG) && ctx->battlemon[battlerIdTarget].effect_of_moves & MOVE_EFFECT_FLAG_DIGGING)
            || (!(ctx->server_status_flag & BATTLE_STATUS_HIT_DIVE) && ctx->battlemon[battlerIdTarget].effect_of_moves & MOVE_EFFECT_FLAG_IS_DIVING))) {
        ctx->waza_status_flag |= WAZA_STATUS_FLAG_KIE_NOHIT;
=======
    if (!(sp->waza_status_flag & MOVE_STATUS_FLAG_LOCK_ON)
        && sp->moveTbl[sp->current_move_index].target != MOVE_TARGET_BOTH
        && ((!(sp->server_status_flag & BATTLE_STATUS_HIT_FLY) && sp->battlemon[battlerIdTarget].effect_of_moves & MOVE_EFFECT_FLAG_FLYING_IN_AIR)
            || (!(sp->server_status_flag & BATTLE_STATUS_SHADOW_FORCE) && sp->battlemon[battlerIdTarget].effect_of_moves & MOVE_EFFECT_FLAG_SHADOW_FORCE)
            || (!(sp->server_status_flag & BATTLE_STATUS_HIT_DIG) && sp->battlemon[battlerIdTarget].effect_of_moves & MOVE_EFFECT_FLAG_DIGGING)
            || (!(sp->server_status_flag & BATTLE_STATUS_HIT_DIVE) && sp->battlemon[battlerIdTarget].effect_of_moves & MOVE_EFFECT_FLAG_IS_DIVING))) {
        sp->waza_status_flag |= WAZA_STATUS_FLAG_KIE_NOHIT;
>>>>>>> cd4213f7
    }
    return FALSE;
}

<<<<<<< HEAD
/**
 * @brief Check if client can undergo Primal Reversion
 * @param sp move number
 * @param client_no battler to check for primal reversion possibility
 * @return `TRUE` if mon can undergo primal reversion, `FALSE` otherwise
 */
BOOL LONG_CALL CanUndergoPrimalReversion(struct BattleStruct *sp, u8 client_no) {
#ifdef PRIMAL_REVERSION
    if (((sp->battlemon[client_no].species == SPECIES_KYOGRE
#ifdef DEBUG_PRIMAL_REVERSION
          && GetBattleMonItem(sp, client_no) == ITEM_DREAM_BALL
#else
          && GetBattleMonItem(sp, client_no) == ITEM_BLUE_ORB
#endif
          ) ||
         (sp->battlemon[client_no].species == SPECIES_GROUDON
#ifdef DEBUG_PRIMAL_REVERSION
          && GetBattleMonItem(sp, client_no) == ITEM_DREAM_BALL
#else
          && GetBattleMonItem(sp, client_no) == ITEM_RED_ORB
#endif
          )) &&
        sp->battlemon[client_no].hp != 0 && sp->battlemon[client_no].form_no == 0) {
        return TRUE;
    }
#endif  // PRIMAL_REVERSION
    return FALSE;
=======

typedef enum UpdateMonConditionState {
    UMC_STATE_INGRAIN,
    UMC_STATE_AQUA_RING,
    UMC_STATE_ABILITY,
    UMC_STATE_HELD_ITEM,
    UMC_STATE_LEFTOVERS_RECOVERY,
    UMC_STATE_LEECH_SEED,
    UMC_STATE_POISON,
    UMC_STATE_BAD_POISON,
    UMC_STATE_BURN,
    UMC_STATE_NIGHTMARE,
    UMC_STATE_CURSE,
    UMC_STATE_BINDING,
    UMC_STATE_BAD_DREAMS,
    UMC_STATE_UPROAR,
    UMC_STATE_RAMPAGE,
    UMC_STATE_DISABLE,
    UMC_STATE_ENCORE,
    UMC_STATE_LOCK_ON,
    UMC_STATE_CHARGE,
    UMC_STATE_TAUNT,
    UMC_STATE_MAGNET_RISE,
    UMC_STATE_HEALBLOCK,
    UMC_STATE_EMBARGO,
    UMC_STATE_YAWN,
    UMC_STATE_HELD_ITEM_STATUS,
    UMC_STATE_HELD_ITEM_DAMAGE,
    UMC_STATE_END
} UpdateMonConditionState;


void BattleControllerPlayer_UpdateMonCondition(void *bw, struct BattleStruct *sp) {
    int i;
    u8 flag = 0;
    int maxBattlers;
    int battlerId;

    maxBattlers = BattleWorkClientSetMaxGet(bw);

    if (CheckIfAnyoneShouldFaint(sp, sp->server_seq_no, sp->server_seq_no, 1) == TRUE) {
        return;
    }

    if (ServerGetExpCheck(sp, sp->server_seq_no, sp->server_seq_no) == TRUE) {
        return;
    }

    if (ServerZenmetsuCheck(bw, sp) == TRUE) {
        return;
    }

    while (sp->updateMonConditionData < maxBattlers) {
        battlerId = sp->turnOrder[sp->updateMonConditionData];
        if (sp->no_reshuffle_client & No2Bit(battlerId)) {
            sp->updateMonConditionData++;
            continue;
        }
        switch (sp->stateUpdateMonCondition) {
        case UMC_STATE_INGRAIN:
            if ((sp->battlemon[battlerId].effect_of_moves & MOVE_EFFECT_FLAG_INGRAIN) && (u32)sp->battlemon[battlerId].hp != sp->battlemon[battlerId].maxhp && sp->battlemon[battlerId].hp != 0) {
                if (sp->battlemon[battlerId].moveeffect.healBlockTurns) {
                    sp->client_work = battlerId;
                    LoadBattleSubSeqScript(sp, ARC_BATTLE_SUB_SEQ, SUB_SEQ_CANNOT_HEAL);
                } else {
                    sp->client_work = battlerId;
                    LoadBattleSubSeqScript(sp, ARC_BATTLE_SUB_SEQ, SUB_SEQ_INGRAIN_HEAL);
                }
                sp->next_server_seq_no = sp->server_seq_no;
                sp->server_seq_no = 22;
                flag = 1;
            }
            sp->stateUpdateMonCondition++;
            break;
        case UMC_STATE_AQUA_RING:
            if ((sp->battlemon[battlerId].effect_of_moves & MOVE_EFFECT_FLAG_AQUA_RING) && (u32)sp->battlemon[battlerId].hp != sp->battlemon[battlerId].maxhp && sp->battlemon[battlerId].hp != 0) {
                if (sp->battlemon[battlerId].moveeffect.healBlockTurns) {
                    sp->client_work = battlerId;
                    LoadBattleSubSeqScript(sp, ARC_BATTLE_SUB_SEQ, SUB_SEQ_CANNOT_HEAL);
                } else {
                    sp->client_work = battlerId;
                    sp->waza_work = MOVE_AQUA_RING;
                    sp->hp_calc_work = BattleDamageDivide(sp->battlemon[battlerId].maxhp, 16);
                    LoadBattleSubSeqScript(sp, ARC_BATTLE_SUB_SEQ, SUB_SEQ_AQUA_RING_HEAL);
                }
                sp->next_server_seq_no = sp->server_seq_no;
                sp->server_seq_no = 22;
                flag = 1;
            }
            sp->stateUpdateMonCondition++;
            break;
        case UMC_STATE_ABILITY:
            if (TurnEndAbilityCheck(bw, sp, battlerId) == TRUE) {
                flag = 1;
            }
            sp->stateUpdateMonCondition++;
            break;
        case UMC_STATE_HELD_ITEM:
            if (TryUseHeldItem(bw, sp, battlerId) == TRUE) {
                flag = 1;
            }
            sp->stateUpdateMonCondition++;
            break;
        case UMC_STATE_LEFTOVERS_RECOVERY:
            if (CheckItemGradualHPRestore(bw, sp, battlerId) == TRUE) { // come back for this one
                flag = 1;
            }
            sp->stateUpdateMonCondition++;
            break;
        case UMC_STATE_LEECH_SEED:
            if ((sp->battlemon[battlerId].effect_of_moves & MOVE_EFFECT_FLAG_LEECH_SEED_ACTIVE) && sp->battlemon[sp->battlemon[battlerId].effect_of_moves & MOVE_EFFECT_LEECH_SEED_BATTLER].hp != 0 &&
                GetBattlerAbility(sp, battlerId) != ABILITY_MAGIC_GUARD && sp->battlemon[battlerId].hp != 0) {
                sp->attack_client_work = sp->battlemon[battlerId].effect_of_moves & MOVE_EFFECT_LEECH_SEED_BATTLER;
                sp->defence_client_work = battlerId;
                LoadBattleSubSeqScript(sp, ARC_BATTLE_SUB_SEQ, SUB_SEQ_LEECH_SEED_DAMAGE);
                sp->next_server_seq_no = sp->server_seq_no;
                sp->server_seq_no = 22;
                flag = 1;
            }
            sp->stateUpdateMonCondition++;
            break;
        case UMC_STATE_POISON:
            if ((sp->battlemon[battlerId].condition & STATUS_FLAG_POISONED) && sp->battlemon[battlerId].hp != 0) {
                sp->client_work = battlerId;
                sp->hp_calc_work = BattleDamageDivide(sp->battlemon[battlerId].maxhp * -1, 8);
                LoadBattleSubSeqScript(sp, ARC_BATTLE_SUB_SEQ, SUB_SEQ_POISON_DAMAGE);
                sp->next_server_seq_no = sp->server_seq_no;
                sp->server_seq_no = 22;
                flag = 1;
            }
            sp->stateUpdateMonCondition++;
            break;
        case UMC_STATE_BAD_POISON:
            if ((sp->battlemon[battlerId].condition & STATUS_FLAG_BADLY_POISONED) && sp->battlemon[battlerId].hp != 0) {
                sp->client_work = battlerId;
                sp->hp_calc_work = BattleDamageDivide(sp->battlemon[battlerId].maxhp, 16);
                if ((sp->battlemon[battlerId].condition & STATUS_FLAG_TOXIC_COUNT) != STATUS_FLAG_TOXIC_COUNT) {
                    sp->battlemon[battlerId].condition += 1 << 8;
                }
                sp->hp_calc_work *= ((sp->battlemon[battlerId].condition & STATUS_FLAG_TOXIC_COUNT) >> 8);
                sp->hp_calc_work *= -1;
                LoadBattleSubSeqScript(sp, ARC_BATTLE_SUB_SEQ, SUB_SEQ_POISON_DAMAGE);
                sp->next_server_seq_no = sp->server_seq_no;
                sp->server_seq_no = 22;
                flag = 1;
            }
            sp->stateUpdateMonCondition++;
            break;
        case UMC_STATE_BURN:
            if ((sp->battlemon[battlerId].condition & STATUS_FLAG_BURNED) && sp->battlemon[battlerId].hp != 0) {
                sp->client_work = battlerId;
                LoadBattleSubSeqScript(sp, ARC_BATTLE_SUB_SEQ, SUB_SEQ_BURN_DAMAGE);
                sp->next_server_seq_no = sp->server_seq_no;
                sp->server_seq_no = 22;
                flag = 1;
            }
            sp->stateUpdateMonCondition++;
            break;
        case UMC_STATE_NIGHTMARE:
            if ((sp->battlemon[battlerId].condition2 & STATUS2_NIGHTMARE) && sp->battlemon[battlerId].hp != 0) {
                if (sp->battlemon[battlerId].condition & STATUS_FLAG_ASLEEP) {
                   sp->client_work = battlerId;
                    LoadBattleSubSeqScript(sp, ARC_BATTLE_SUB_SEQ, SUB_SEQ_NIGHTMARE_DAMAGE);
                    sp->next_server_seq_no = sp->server_seq_no;
                    sp->server_seq_no = 22;
                    flag = 1;
                } else {
                    sp->battlemon[battlerId].condition2 &= ~STATUS2_NIGHTMARE;
                }
            }
            sp->stateUpdateMonCondition++;
            break;
        case UMC_STATE_CURSE:
            if ((sp->battlemon[battlerId].condition2 & STATUS2_CURSE) && sp->battlemon[battlerId].hp != 0) {
                sp->client_work = battlerId;
                LoadBattleSubSeqScript(sp, ARC_BATTLE_SUB_SEQ, SUB_SEQ_CURSE_DAMAGE);
                sp->next_server_seq_no = sp->server_seq_no;
                sp->server_seq_no = 22;
                flag = 1;
            }
            sp->stateUpdateMonCondition++;
            break;
        case UMC_STATE_BINDING:
            if (sp->binding_turns[battlerId] && sp->battlemon[battlerId].hp != 0) {
                //sp->battlemon[battlerId].condition2 -= 1 << 13;
                sp->binding_turns[battlerId]--;
                if (sp->binding_turns[battlerId]) {
                    sp->hp_calc_work = BattleDamageDivide(sp->battlemon[battlerId].maxhp * -1, 8);
                    LoadBattleSubSeqScript(sp, ARC_BATTLE_SUB_SEQ, SUB_SEQ_CLAMP_DAMAGE);
                } else {
                    LoadBattleSubSeqScript(sp, ARC_BATTLE_SUB_SEQ, SUB_SEQ_CLAMP_END);
                }
                sp->waza_work = sp->battlemon[battlerId].moveeffect.bindingMove;
                sp->client_work = battlerId;
                sp->next_server_seq_no = sp->server_seq_no;
                sp->server_seq_no = 22;
                flag = 1;
            }
            sp->stateUpdateMonCondition++;
            break;
        case UMC_STATE_BAD_DREAMS:
            sp->temp_work = CheckSideAbility(bw, sp, CHECK_ABILITY_OPPOSING_SIDE_HP_RET, battlerId, ABILITY_BAD_DREAMS);
            if ((sp->battlemon[battlerId].condition & STATUS_FLAG_ASLEEP) && GetBattlerAbility(sp, battlerId) != ABILITY_MAGIC_GUARD &&
                sp->battlemon[battlerId].hp != 0 && sp->temp_work) {
                sp->hp_calc_work = BattleDamageDivide(sp->battlemon[battlerId].maxhp * -1, 8); // 1/8 health drop, can probably put binding band in here too soon
                LoadBattleSubSeqScript(sp, ARC_BATTLE_SUB_SEQ, SUB_SEQ_BAD_DREAMS);
                sp->server_status_flag |= BATTLE_STATUS_NO_BLINK;
                sp->client_work = battlerId;
                sp->next_server_seq_no = sp->server_seq_no;
                sp->server_seq_no = 22;
                flag = 1;
            }
            sp->stateUpdateMonCondition++;
            break;
        case UMC_STATE_UPROAR:
            if (sp->battlemon[battlerId].condition2 & STATUS2_UPROAR) {
                u8 battlerIdSleep;
                for (battlerIdSleep = 0; battlerIdSleep < maxBattlers; battlerIdSleep++) {
                    if ((sp->battlemon[battlerIdSleep].condition & STATUS_FLAG_ASLEEP) && sp->battlemon[battlerIdSleep].hp != 0 && GetBattlerAbility(sp, battlerIdSleep) != ABILITY_SOUNDPROOF) {
                        sp->client_work = battlerIdSleep;
                        LoadBattleSubSeqScript(sp, ARC_BATTLE_SUB_SEQ, SUB_SEQ_WAKE_UP);
                        sp->next_server_seq_no = sp->server_seq_no;
                        sp->server_seq_no = 22;
                        break;
                    }
                }
                if (battlerIdSleep != maxBattlers) {
                    flag = 2;
                    break;
                }
                sp->battlemon[battlerId].condition2 -= 1 << 4;
                if (ov12_02252218(sp, battlerId)) { // come back to this
                    i = SUB_SEQ_UPROAR_END;
                    sp->battlemon[battlerId].condition2 &= ~STATUS2_UPROAR;
                    sp->field_condition &= (No2Bit(battlerId) << 8) ^ 0xFFFFFFFF;
                } else if (sp->battlemon[battlerId].condition2 & STATUS2_UPROAR) {
                    i = SUB_SEQ_MAKING_AN_UPROAR;
                } else {
                    i = SUB_SEQ_UPROAR_END;
                    sp->battlemon[battlerId].condition2 &= ~STATUS2_UPROAR;
                    sp->field_condition &= (No2Bit(battlerId) << 8) ^ 0xFFFFFFFF;
                }
                sp->client_work = battlerId;
                LoadBattleSubSeqScript(sp, ARC_BATTLE_SUB_SEQ, i);
                sp->next_server_seq_no = sp->server_seq_no;
                sp->server_seq_no = 22;
                flag = 1;
            }
            if (flag != 2) {
                sp->stateUpdateMonCondition++;
            }
            break;
        case UMC_STATE_RAMPAGE:
            if (sp->battlemon[battlerId].condition2 & STATUS2_RAMPAGE_TURNS) {
                sp->battlemon[battlerId].condition2 -= 1 << 10;
                if (ov12_02252218(sp, battlerId)) { // come back to this
                    sp->battlemon[battlerId].condition2 &= ~STATUS2_RAMPAGE_TURNS;
                } else if (!(sp->battlemon[battlerId].condition2 & STATUS2_RAMPAGE_TURNS) && !(sp->battlemon[battlerId].condition2 & STATUS2_CONFUSED)) {
                    sp->state_client = battlerId;
                    LoadBattleSubSeqScript(sp, ARC_BATTLE_SUB_SEQ, SUB_SEQ_THRASH_END);
                    sp->next_server_seq_no = sp->server_seq_no;
                    sp->server_seq_no = 22;
                    flag = 1;
                }
            }
            sp->stateUpdateMonCondition++;
            break;
        case UMC_STATE_DISABLE:
            if (sp->battlemon[battlerId].moveeffect.disabledMove) {
                for (i = 0; i < 4; i++) {
                    if (sp->battlemon[battlerId].moveeffect.disabledMove == sp->battlemon[battlerId].move[i]) {
                        break;
                    }
                }
                if (i == 4) {
                    sp->battlemon[battlerId].moveeffect.disabledTurns = 0;
                }
                if (sp->battlemon[battlerId].moveeffect.disabledTurns) {
                    sp->battlemon[battlerId].moveeffect.disabledTurns--;
                } else {
                    sp->battlemon[battlerId].moveeffect.disabledMove = 0;
                    sp->client_work = battlerId;
                    LoadBattleSubSeqScript(sp, ARC_BATTLE_SUB_SEQ, SUB_SEQ_DISABLE_END);
                    sp->next_server_seq_no = sp->server_seq_no;
                    sp->server_seq_no = 22;
                    flag = 1;
                }
            }
            sp->stateUpdateMonCondition++;
            break;
        case UMC_STATE_ENCORE:
            if (sp->battlemon[battlerId].moveeffect.encoredMove) {
                for (i = 0; i < 4; i++) {
                    if (sp->battlemon[battlerId].moveeffect.encoredMove == sp->battlemon[battlerId].move[i]) {
                        break;
                    }
                }
                if (i == 4 || (i != 4 && !sp->battlemon[battlerId].pp[i])) {
                    sp->battlemon[battlerId].moveeffect.encoredTurns = 0;
                }
                if (sp->battlemon[battlerId].moveeffect.encoredTurns) {
                    sp->battlemon[battlerId].moveeffect.encoredTurns--;
                } else {
                    sp->battlemon[battlerId].moveeffect.encoredMove = 0;
                    sp->client_work = battlerId;
                    LoadBattleSubSeqScript(sp, ARC_BATTLE_SUB_SEQ, SUB_SEQ_ENCORE_END);
                    sp->next_server_seq_no = sp->server_seq_no;
                    sp->server_seq_no = 22;
                    flag = 1;
                }
            }
            sp->stateUpdateMonCondition++;
            break;
        case UMC_STATE_LOCK_ON:
            if (sp->battlemon[battlerId].effect_of_moves & MOVE_EFFECT_FLAG_LOCK_ON) {
                sp->battlemon[battlerId].effect_of_moves -= 1 << 3;
            }
            sp->stateUpdateMonCondition++;
            break;
        case UMC_STATE_CHARGE:
            if (sp->battlemon[battlerId].moveeffect.isCharged) {
                if (--sp->battlemon[battlerId].moveeffect.isCharged == 0) {
                    sp->battlemon[battlerId].effect_of_moves &= ~MOVE_EFFECT_FLAG_CHARGE;
                }
            }
            sp->stateUpdateMonCondition++;
            break;
        case UMC_STATE_TAUNT:
            if (sp->battlemon[battlerId].moveeffect.tauntTurns != 0) {
                sp->battlemon[battlerId].moveeffect.tauntTurns--;
                if (sp->battlemon[battlerId].moveeffect.tauntTurns == 0) {
                    sp->client_work = battlerId;
                    LoadBattleSubSeqScript(sp, ARC_BATTLE_SUB_SEQ, SUB_SEQ_TAUNT_END);
                    sp->next_server_seq_no = sp->server_seq_no;
                    sp->server_seq_no = 22;
                    flag = 1;
                }
            }
            sp->stateUpdateMonCondition++;
            break;
        case UMC_STATE_MAGNET_RISE:
            if (sp->battlemon[battlerId].moveeffect.magnetRiseTurns) {
                if (--sp->battlemon[battlerId].moveeffect.magnetRiseTurns == 0) {
                    sp->client_work = battlerId;
                    LoadBattleSubSeqScript(sp, ARC_BATTLE_SUB_SEQ, SUB_SEQ_MAGNET_RISE_END);
                    sp->next_server_seq_no = sp->server_seq_no;
                    sp->server_seq_no = 22;
                    flag = 1;
                }
            }
            sp->stateUpdateMonCondition++;
            break;
        case UMC_STATE_HEALBLOCK:
            if (sp->battlemon[battlerId].moveeffect.healBlockTurns) {
                if (--sp->battlemon[battlerId].moveeffect.healBlockTurns == 0) {
                    sp->client_work = battlerId;
                    LoadBattleSubSeqScript(sp, ARC_BATTLE_SUB_SEQ, SUB_SEQ_HEAL_BLOCK_END);
                    sp->next_server_seq_no = sp->server_seq_no;
                    sp->server_seq_no = 22;
                    flag = 1;
                }
            }
            sp->stateUpdateMonCondition++;
            break;
        case UMC_STATE_EMBARGO:
            if (sp->battlemon[battlerId].moveeffect.embargoFlag) {
                if (--sp->battlemon[battlerId].moveeffect.embargoFlag == 0) {
                    sp->client_work = battlerId;
                    LoadBattleSubSeqScript(sp, ARC_BATTLE_SUB_SEQ, SUB_SEQ_EMBARGO_END);
                    sp->next_server_seq_no = sp->server_seq_no;
                    sp->server_seq_no = 22;
                    flag = 1;
                }
            }
            sp->stateUpdateMonCondition++;
            break;
        case UMC_STATE_YAWN:
            if (sp->battlemon[battlerId].effect_of_moves & MOVE_EFFECT_YAWN_COUNTER) {
                sp->battlemon[battlerId].effect_of_moves -= 1 << 11;
                if ((sp->battlemon[battlerId].effect_of_moves & MOVE_EFFECT_YAWN_COUNTER) == 0) {
                    sp->state_client = battlerId;
                    sp->addeffect_type = 4;
                    LoadBattleSubSeqScript(sp, ARC_BATTLE_SUB_SEQ, SUB_SEQ_APPLY_SLEEP);
                    sp->next_server_seq_no = sp->server_seq_no;
                    sp->server_seq_no = 22;
                    flag = 1;
                }
            }
            sp->stateUpdateMonCondition++;
            break;
        case UMC_STATE_HELD_ITEM_STATUS:
        {
            int script;

            if (HeldItemHealCheck(bw, sp, battlerId, (int *)&script) == TRUE) {
                sp->client_work = battlerId;
                LoadBattleSubSeqScript(sp, ARC_BATTLE_SUB_SEQ, script);
                sp->next_server_seq_no = sp->server_seq_no;
                sp->server_seq_no = 22;
                flag = 1;
            }
            sp->stateUpdateMonCondition++;
            break;
        }
        case UMC_STATE_HELD_ITEM_DAMAGE:
            if (TryHeldItemNegativeEffect(bw, sp, battlerId) == TRUE) { // come back to this
                flag = 1;
            }
            sp->stateUpdateMonCondition++;
            break;
        case UMC_STATE_END:
            sp->stateUpdateMonCondition = 0;
            sp->updateMonConditionData++;
            break;
        }
        if (flag) {
            SCIO_BlankMessage(bw);
            return;
        }
    }
    sp->stateUpdateMonCondition = 0;
    sp->updateMonConditionData = 0;
    sp->server_seq_no = 11;
>>>>>>> cd4213f7
}<|MERGE_RESOLUTION|>--- conflicted
+++ resolved
@@ -1096,29 +1096,17 @@
         }
     }
 
-<<<<<<< HEAD
     if (sortTurnOrder) {
-        // also sort turn_order, i.e. weather application + turn end things
+        // also sort turnOrder, i.e. weather application + turn end things
         for (i = 0; i < maxBattlers - 1; i++) {
             for (j = i + 1; j < maxBattlers; j++) {
-                temp1 = sp->turn_order[i];
-                temp2 = sp->turn_order[j];
+                temp1 = sp->turnOrder[i];
+                temp2 = sp->turnOrder[j];
 
                 if (CalcSpeed(bw, sp, temp1, temp2, CALCSPEED_FLAG_NO_PRIORITY)) {
-                    sp->turn_order[i] = temp2;
-                    sp->turn_order[j] = temp1;
-                }
-=======
-    // also sort turnOrder, i.e. weather application + turn end things
-    for (i = 0; i < maxBattlers - 1; i++) {
-        for (j = i + 1; j < maxBattlers; j++) {
-            temp1 = sp->turnOrder[i];
-            temp2 = sp->turnOrder[j];
-
-            if (CalcSpeed(bw, sp, temp1, temp2, CALCSPEED_FLAG_NO_PRIORITY)) {
-                sp->turnOrder[i] = temp2;
-                sp->turnOrder[j] = temp1;
->>>>>>> cd4213f7
+                    sp->turnOrder[i] = temp2;
+                    sp->turnOrder[j] = temp1;
+                }
             }
         }
     }
@@ -2119,23 +2107,6 @@
         return FALSE;
     }
 
-<<<<<<< HEAD
-    if (ctx->oneTurnFlag[battlerIdTarget].mamoru_flag
-        && ctx->moveTbl[move].flag & (1 << 1)
-        && (move != MOVE_CURSE || CurseUserIsGhost(ctx, move, battlerIdAttacker) == TRUE)
-        && (!CheckMoveIsChargeMove(ctx, move) || ctx->server_status_flag & BATTLE_STATUS_CHARGE_MOVE_HIT)) {
-        UnlockBattlerOutOfCurrentMove(bsys, ctx, battlerIdAttacker);
-        ctx->waza_status_flag |= WAZA_STATUS_FLAG_MAMORU_NOHIT;
-        return FALSE;
-    }
-
-    if (!(ctx->server_status_flag & BATTLE_STATUS_FLAT_HIT_RATE) //TODO: Is this flag a debug flag to ignore hit rates..?
-        && ((ctx->battlemon[battlerIdTarget].effect_of_moves & MOVE_EFFECT_FLAG_LOCK_ON
-            && ctx->battlemon[battlerIdTarget].moveeffect.battlerIdLockOn == battlerIdAttacker)
-          || GetBattlerAbility(ctx, battlerIdAttacker) == ABILITY_NO_GUARD
-          || GetBattlerAbility(ctx, battlerIdTarget) == ABILITY_NO_GUARD)) {
-        ctx->waza_status_flag &= ~MOVE_STATUS_FLAG_MISS;
-=======
     if (sp->oneTurnFlag[battlerIdTarget].mamoru_flag
         && sp->moveTbl[move].flag & (1 << 1)
         && (move != MOVE_CURSE || CurseUserIsGhost(sp, move, battlerIdAttacker) == TRUE)
@@ -2151,7 +2122,6 @@
           || GetBattlerAbility(sp, battlerIdAttacker) == ABILITY_NO_GUARD
           || GetBattlerAbility(sp, battlerIdTarget) == ABILITY_NO_GUARD)) {
         sp->waza_status_flag &= ~MOVE_STATUS_FLAG_MISS;
->>>>>>> cd4213f7
         return FALSE;
     }
 
@@ -2165,15 +2135,6 @@
         }
     }
 
-<<<<<<< HEAD
-    if (!(ctx->waza_status_flag & MOVE_STATUS_FLAG_LOCK_ON)
-        && ctx->moveTbl[ctx->current_move_index].target != MOVE_TARGET_BOTH
-        && ((!(ctx->server_status_flag & BATTLE_STATUS_HIT_FLY) && ctx->battlemon[battlerIdTarget].effect_of_moves & MOVE_EFFECT_FLAG_FLYING_IN_AIR)
-            || (!(ctx->server_status_flag & BATTLE_STATUS_SHADOW_FORCE) && ctx->battlemon[battlerIdTarget].effect_of_moves & MOVE_EFFECT_FLAG_SHADOW_FORCE)
-            || (!(ctx->server_status_flag & BATTLE_STATUS_HIT_DIG) && ctx->battlemon[battlerIdTarget].effect_of_moves & MOVE_EFFECT_FLAG_DIGGING)
-            || (!(ctx->server_status_flag & BATTLE_STATUS_HIT_DIVE) && ctx->battlemon[battlerIdTarget].effect_of_moves & MOVE_EFFECT_FLAG_IS_DIVING))) {
-        ctx->waza_status_flag |= WAZA_STATUS_FLAG_KIE_NOHIT;
-=======
     if (!(sp->waza_status_flag & MOVE_STATUS_FLAG_LOCK_ON)
         && sp->moveTbl[sp->current_move_index].target != MOVE_TARGET_BOTH
         && ((!(sp->server_status_flag & BATTLE_STATUS_HIT_FLY) && sp->battlemon[battlerIdTarget].effect_of_moves & MOVE_EFFECT_FLAG_FLYING_IN_AIR)
@@ -2181,12 +2142,10 @@
             || (!(sp->server_status_flag & BATTLE_STATUS_HIT_DIG) && sp->battlemon[battlerIdTarget].effect_of_moves & MOVE_EFFECT_FLAG_DIGGING)
             || (!(sp->server_status_flag & BATTLE_STATUS_HIT_DIVE) && sp->battlemon[battlerIdTarget].effect_of_moves & MOVE_EFFECT_FLAG_IS_DIVING))) {
         sp->waza_status_flag |= WAZA_STATUS_FLAG_KIE_NOHIT;
->>>>>>> cd4213f7
     }
     return FALSE;
 }
 
-<<<<<<< HEAD
 /**
  * @brief Check if client can undergo Primal Reversion
  * @param sp move number
@@ -2214,7 +2173,7 @@
     }
 #endif  // PRIMAL_REVERSION
     return FALSE;
-=======
+}
 
 typedef enum UpdateMonConditionState {
     UMC_STATE_INGRAIN,
@@ -2638,5 +2597,4 @@
     sp->stateUpdateMonCondition = 0;
     sp->updateMonConditionData = 0;
     sp->server_seq_no = 11;
->>>>>>> cd4213f7
 }