#include "../../include/types.h"
#include "../../include/bag.h"
#include "../../include/battle.h"
#include "../../include/overlay.h"
#include "../../include/pokemon.h"
#include "../../include/constants/ability.h"
#include "../../include/constants/battle_message_constants.h"
#include "../../include/constants/battle_script_constants.h"
#include "../../include/constants/file.h"
#include "../../include/constants/game.h"
#include "../../include/constants/item.h"
#include "../../include/constants/moves.h"
#include "../../include/constants/species.h"

// function declarations
//BOOL BattleFormChangeCheck(void *bw, struct BattleStruct *sp, int *seq_no);
void ClientPokemonEncount(void *bw, struct CLIENT_PARAM *cp);
void ClientPokemonEncountAppear(void *bw, struct CLIENT_PARAM *cp);
void ClientPokemonAppear(void *bw, struct CLIENT_PARAM *cp);
int MessageParam_GetNickname(void *bw, struct BattleStruct *sp, int para);
void CT_SwitchInMessageParamMake(void *bw, struct CLIENT_PARAM *cp, struct SWITCH_MESSAGE_PARAM *smp, MESSAGE_PARAM *mp);
void CT_EncountSendOutMessageParamMake(void *bw, struct CLIENT_PARAM *cp, struct ENCOUNT_SEND_OUT_MESSAGE_PARAM *esomp, MESSAGE_PARAM *mp);
//void BattleFormChange(int client, int form_no, void* bw, struct BattleStruct *sp, bool8 SwitchAbility);
void TryRevertFormChange(struct BattleStruct *sp, void *bw, int client_no);
void BattleEndRevertFormChange(struct BattleSystem *bw);
//void ClearBattleMonFlags(struct BattleStruct *sp, int client);
//u32 GetAdjustedMoveTypeBasics(struct BattleStruct *sp, u32 move, u32 ability, u32 type);
//u32 GetAdjustedMoveType(struct BattleStruct *sp, u32 client, u32 move);

ALIGN4 struct ILLUSION_STRUCT gIllusionStruct =
{
    .illusionClient = {CLIENT_MAX, CLIENT_MAX, CLIENT_MAX, CLIENT_MAX},
    .illusionPos = {6, 6, 6, 6},
};

/**
 *  @brief type effectiveness table
 *         format is move type, defending type, and effectiveness
 *         0 is ineffective, 5 is not very effective, 20 is super effective
 *         every entry after the 0xFE entry is ignored by foresight
 */
u8 TypeEffectivenessTable[][3] =
{
    { TYPE_NORMAL, TYPE_ROCK, 0x05 },
    { TYPE_NORMAL, TYPE_STEEL, 0x05 },
    { TYPE_FIGHTING, TYPE_NORMAL, 0x14 },
    { TYPE_FIGHTING, TYPE_FLYING, 0x05 },
    { TYPE_FIGHTING, TYPE_POISON, 0x05 },
    { TYPE_FIGHTING, TYPE_ROCK, 0x14 },
    { TYPE_FIGHTING, TYPE_BUG, 0x05 },
    { TYPE_FIGHTING, TYPE_STEEL, 0x14 },

#if FAIRY_TYPE_IMPLEMENTED == 1
    { TYPE_FIGHTING, TYPE_FAIRY, 0x05 },
#endif

    { TYPE_FIGHTING, TYPE_PSYCHIC, 0x05 },
    { TYPE_FIGHTING, TYPE_ICE, 0x14 },
    { TYPE_FIGHTING, TYPE_DARK, 0x14 },
    { TYPE_FLYING, TYPE_FIGHTING, 0x14 },
    { TYPE_FLYING, TYPE_ROCK, 0x05 },
    { TYPE_FLYING, TYPE_BUG, 0x14 },
    { TYPE_FLYING, TYPE_STEEL, 0x05 },
    { TYPE_FLYING, TYPE_GRASS, 0x14 },
    { TYPE_FLYING, TYPE_ELECTRIC, 0x05 },
    { TYPE_POISON, TYPE_POISON, 0x05 },
    { TYPE_POISON, TYPE_GROUND, 0x05 },
    { TYPE_POISON, TYPE_ROCK, 0x05 },
    { TYPE_POISON, TYPE_GHOST, 0x05 },

#if FAIRY_TYPE_IMPLEMENTED == 1
    { TYPE_POISON, TYPE_FAIRY, 0x14 },
#endif

    { TYPE_POISON, TYPE_GRASS, 0x14 },
    { TYPE_GROUND, TYPE_POISON, 0x14 },
    { TYPE_GROUND, TYPE_ROCK, 0x14 },
    { TYPE_GROUND, TYPE_BUG, 0x05 },
    { TYPE_GROUND, TYPE_STEEL, 0x14 },
    { TYPE_GROUND, TYPE_FIRE, 0x14 },
    { TYPE_GROUND, TYPE_GRASS, 0x05 },
    { TYPE_GROUND, TYPE_ELECTRIC, 0x14 },
    { TYPE_ROCK, TYPE_FIGHTING, 0x05 },
    { TYPE_ROCK, TYPE_FLYING, 0x14 },
    { TYPE_ROCK, TYPE_GROUND, 0x05 },
    { TYPE_ROCK, TYPE_BUG, 0x14 },
    { TYPE_ROCK, TYPE_STEEL, 0x05 },
    { TYPE_ROCK, TYPE_FIRE, 0x14 },
    { TYPE_ROCK, TYPE_ICE, 0x14 },
    { TYPE_BUG, TYPE_FIGHTING, 0x05 },
    { TYPE_BUG, TYPE_FLYING, 0x05 },
    { TYPE_BUG, TYPE_POISON, 0x05 },
    { TYPE_BUG, TYPE_GHOST, 0x05 },
    { TYPE_BUG, TYPE_STEEL, 0x05 },

#if FAIRY_TYPE_IMPLEMENTED == 1
    { TYPE_BUG, TYPE_FAIRY, 0x05 },
#endif

    { TYPE_BUG, TYPE_FIRE, 0x05 },
    { TYPE_BUG, TYPE_GRASS, 0x14 },
    { TYPE_BUG, TYPE_PSYCHIC, 0x14 },
    { TYPE_BUG, TYPE_DARK, 0x14 },
    { TYPE_GHOST, TYPE_GHOST, 0x14 },
    { TYPE_GHOST, TYPE_PSYCHIC, 0x14 },
    { TYPE_GHOST, TYPE_DARK, 0x05 },
    { TYPE_STEEL, TYPE_ROCK, 0x14 },
    { TYPE_STEEL, TYPE_STEEL, 0x05 },

#if FAIRY_TYPE_IMPLEMENTED == 1
    { TYPE_STEEL, TYPE_FAIRY, 0x14 },
#endif

    { TYPE_STEEL, TYPE_FIRE, 0x05 },
    { TYPE_STEEL, TYPE_WATER, 0x05 },
    { TYPE_STEEL, TYPE_ELECTRIC, 0x05 },
    { TYPE_STEEL, TYPE_ICE, 0x14 },
    { TYPE_STEEL, TYPE_DARK, 0x0A },

#if FAIRY_TYPE_IMPLEMENTED == 1
    { TYPE_FAIRY, TYPE_FIGHTING, 0x14 },
    { TYPE_FAIRY, TYPE_POISON, 0x05 },
    { TYPE_FAIRY, TYPE_STEEL, 0x05 },
    { TYPE_FAIRY, TYPE_FIRE, 0x05 },
    { TYPE_FAIRY, TYPE_DRAGON, 0x14 },
    { TYPE_FAIRY, TYPE_DARK, 0x14 },
#endif

    { TYPE_FIRE, TYPE_ROCK, 0x05 },
    { TYPE_FIRE, TYPE_BUG, 0x14 },
    { TYPE_FIRE, TYPE_STEEL, 0x14 },
    { TYPE_FIRE, TYPE_FIRE, 0x05 },
    { TYPE_FIRE, TYPE_WATER, 0x05 },
    { TYPE_FIRE, TYPE_GRASS, 0x14 },
    { TYPE_FIRE, TYPE_ICE, 0x14 },
    { TYPE_FIRE, TYPE_DRAGON, 0x05 },
    { TYPE_WATER, TYPE_GROUND, 0x14 },
    { TYPE_WATER, TYPE_ROCK, 0x14 },
    { TYPE_WATER, TYPE_FIRE, 0x14 },
    { TYPE_WATER, TYPE_WATER, 0x05 },
    { TYPE_WATER, TYPE_GRASS, 0x05 },
    { TYPE_WATER, TYPE_DRAGON, 0x05 },
    { TYPE_GRASS, TYPE_FLYING, 0x05 },
    { TYPE_GRASS, TYPE_POISON, 0x05 },
    { TYPE_GRASS, TYPE_GROUND, 0x14 },
    { TYPE_GRASS, TYPE_ROCK, 0x14 },
    { TYPE_GRASS, TYPE_BUG, 0x05 },
    { TYPE_GRASS, TYPE_STEEL, 0x05 },
    { TYPE_GRASS, TYPE_FIRE, 0x05 },
    { TYPE_GRASS, TYPE_WATER, 0x14 },
    { TYPE_GRASS, TYPE_GRASS, 0x05 },
    { TYPE_GRASS, TYPE_DRAGON, 0x05 },
    { TYPE_ELECTRIC, TYPE_FLYING, 0x14 },
    { TYPE_ELECTRIC, TYPE_WATER, 0x14 },
    { TYPE_ELECTRIC, TYPE_GRASS, 0x05 },
    { TYPE_ELECTRIC, TYPE_ELECTRIC, 0x05 },
    { TYPE_ELECTRIC, TYPE_DRAGON, 0x05 },
    { TYPE_PSYCHIC, TYPE_FIGHTING, 0x14 },
    { TYPE_PSYCHIC, TYPE_POISON, 0x14 },
    { TYPE_PSYCHIC, TYPE_STEEL, 0x05 },
    { TYPE_PSYCHIC, TYPE_PSYCHIC, 0x05 },
    { TYPE_ICE, TYPE_FLYING, 0x14 },
    { TYPE_ICE, TYPE_GROUND, 0x14 },
    { TYPE_ICE, TYPE_STEEL, 0x05 },
    { TYPE_ICE, TYPE_FIRE, 0x05 },
    { TYPE_ICE, TYPE_WATER, 0x05 },
    { TYPE_ICE, TYPE_GRASS, 0x14 },
    { TYPE_ICE, TYPE_ICE, 0x05 },
    { TYPE_ICE, TYPE_DRAGON, 0x14 },
    { TYPE_DRAGON, TYPE_STEEL, 0x05 },

    { TYPE_DRAGON, TYPE_DRAGON, 0x14 },
    { TYPE_DARK, TYPE_FIGHTING, 0x05 },
    { TYPE_DARK, TYPE_GHOST, 0x14 },

#if FAIRY_TYPE_IMPLEMENTED == 1
    { TYPE_DARK, TYPE_FAIRY, 0x05 },
#endif

    { TYPE_DARK, TYPE_PSYCHIC, 0x14 },
    { TYPE_DARK, TYPE_DARK, 0x05 },

// AI bugfix: move all of the immune type interactions to the end of the table so that the
// immunities properly unset the super effective move effect flag (and a lanturn with thunderbolt
// isn't switched in on a gliscor over a raichu with ice beam)
    { TYPE_POISON, TYPE_STEEL, 0x00 },
    { TYPE_GROUND, TYPE_FLYING, 0x00 },
    { TYPE_GHOST, TYPE_NORMAL, 0x00 },
    { TYPE_ELECTRIC, TYPE_GROUND, 0x00 },
    { TYPE_PSYCHIC, TYPE_DARK, 0x00 },
#if FAIRY_TYPE_IMPLEMENTED == 1
    { TYPE_DRAGON, TYPE_FAIRY, 0x00 },
#endif

    { 0xFE, 0xFE, 0x00 },
    { TYPE_NORMAL, TYPE_GHOST, 0x00 },
    { TYPE_FIGHTING, TYPE_GHOST, 0x00 },
    { 0xFF, 0xFF, 0xFF },
};

/**
 *  @brief check if a form change needs to happen.  if so, return TRUE and populate *seq_no with the subscript to run
 *
 *  @see BattleFormChange
 *  @param bw battle work structure; void * because we haven't defined the battle work structure
 *  @param sp global battle structure
 *  @param seq_no battle subscript to run
 *  @return TRUE to load the battle subscript in *seq_no and run it; FALSE otherwise
 */
BOOL LONG_CALL BattleFormChangeCheck(void *bw, struct BattleStruct *sp, int *seq_no)
{
    u32 ovyId, offset;
    BOOL ret;
    BOOL (*internalFunc)(void *bw, struct BattleStruct *sp, int *seq_no);

<<<<<<< HEAD
    for (i = 0; i < BattleWorkClientSetMaxGet(bw); i++)
    {
        if (sp->checkOnlySpecifiedTarget) {
            sp->client_work = sp->checkOnlySpecifiedTargetClient;
        } else {
            sp->client_work = sp->turn_order[i];
        }
=======
    UnloadOverlayByID(6); // unload overlay 6 so this can be loaded
>>>>>>> cd4213f7

    ovyId = OVERLAY_BATTLEFORMCHANGECHECK;
    offset = 0x023C2400 | 1;
    HandleLoadOverlay(ovyId, 2);
    internalFunc = (int (*)(void *bw, struct BattleStruct *sp, int *seq_no))(offset);
    ret = internalFunc(bw, sp, seq_no);
    UnloadOverlayByID(ovyId);

    HandleLoadOverlay(6, 2); // reload 6 so things are okay

    return ret;
}

/**
 *  @brief one of a number of functions that control how a battler appears
 *         this one is for wild encounters
 *
 *  @param bw battle work structure
 *  @param cp client param structure
 */
void ClientPokemonEncount(void *bw, struct CLIENT_PARAM *cp)
{
    struct POKEMON_ENCOUNT_PARAM *pep = (struct POKEMON_ENCOUNT_PARAM *)&cp->client_buffer[0];
    u32 side = cp->client_no, newform, newmon, newshiny;
    struct Party *party = BattleWorkPokePartyGet(bw, side);
    u32 count = party->count;

    if (
    // mon's ability is illusion
         GetMonData(Party_GetMonByIndex(BattleWorkPokePartyGet(bw, side), 0), MON_DATA_ABILITY, 0) == ABILITY_ILLUSION
    // illusion position is not initialized or has been initialized to the current position
     && (gIllusionStruct.illusionPos[SanitizeClientForTeamAccess(bw, side)] == 6 || gIllusionStruct.illusionPos[SanitizeClientForTeamAccess(bw, side)] == 0)
    // if a side has 2 battlers, the logic can run regardless--the "last mon" is worst-case the one being sent out so nothing changes
     && ((DoesSideHave2Battlers(bw, side))
    // if the side does not have 2 battlers and the battle type is doubles, then the party count must be greater than 2
      || (BattleTypeGet(bw) & (BATTLE_TYPE_MULTI | BATTLE_TYPE_DOUBLE) && party->count > 2)
    // else single battles are fine to pass through here too
      || (BattleTypeGet(bw) & (BATTLE_TYPE_MULTI | BATTLE_TYPE_DOUBLE)) == 0))
    {
        u16 strbuf[11];

        newmon = GetMonData(Party_GetMonByIndex(BattleWorkPokePartyGet(bw, side), count - 1), MON_DATA_SPECIES, NULL);
        newform = GetMonData(Party_GetMonByIndex(BattleWorkPokePartyGet(bw, side), count - 1), MON_DATA_FORM, NULL);
        newshiny = MonIsShiny(Party_GetMonByIndex(BattleWorkPokePartyGet(bw, side), count - 1));

        if (newmon != pep->monsno || newform != pep->form_no)
        {
            pep->monsno = newmon;
            pep->form_no = newform;
            pep->rare = newshiny;

            gIllusionStruct.illusionClient[SanitizeClientForTeamAccess(bw, side)] = side;
            if (!(gIllusionStruct.isSideInIllusion & No2Bit(SanitizeClientForTeamAccess(bw, side))))
            {
                gIllusionStruct.isSideInIllusion |= No2Bit(SanitizeClientForTeamAccess(bw, side));
                GetMonData(Party_GetMonByIndex(BattleWorkPokePartyGet(bw, side), count - 1), MON_DATA_NICKNAME, strbuf);
                GetMonData(Party_GetMonByIndex(BattleWorkPokePartyGet(bw, side), 0), MON_DATA_NICKNAME, gIllusionStruct.illusionNameBuf[SanitizeClientForTeamAccess(bw, side)]);
                gIllusionStruct.illusionPos[SanitizeClientForTeamAccess(bw, side)] = 0;

                SetMonData(Party_GetMonByIndex(BattleWorkPokePartyGet(bw, side), 0), MON_DATA_NICKNAME, strbuf);
            }
        }
    }

    CT_PokemonEncountSet(bw, cp, pep);
    ClientCommandReset(cp);
}

/**
 *  @brief one of a number of functions that control how a battler appears
 *         this one is for wild encounters when the battler is sent out of its ball
 *
 *  @param bw battle work structure
 *  @param cp client param structure
 */
void ClientPokemonEncountAppear(void *bw, struct CLIENT_PARAM *cp)
{
    struct POKEMON_APPEAR_PARAM *pap = (struct POKEMON_APPEAR_PARAM *)&cp->client_buffer[0];
    u32 side = cp->client_no, newform, newmon, newshiny;
    struct Party *party = BattleWorkPokePartyGet(bw, side);
    u32 count = party->count;

    if (
    // mon's ability is illusion
         GetMonData(Party_GetMonByIndex(BattleWorkPokePartyGet(bw, side), pap->sel_mons_no), MON_DATA_ABILITY, 0) == ABILITY_ILLUSION
    // illusion position is not initialized or has been initialized to the current position
     && (gIllusionStruct.illusionPos[SanitizeClientForTeamAccess(bw, side)] == 6 || gIllusionStruct.illusionPos[SanitizeClientForTeamAccess(bw, side)] == pap->sel_mons_no)
    // if a side has 2 battlers, the logic can run regardless--the "last mon" worst-case is the one being sent out so nothing changes
     && ((DoesSideHave2Battlers(bw, side))
    // if the side does not have 2 battlers and the battle type is doubles, then the party count must be greater than 2
      || (BattleTypeGet(bw) & (BATTLE_TYPE_MULTI | BATTLE_TYPE_DOUBLE) && party->count > 2)
    // else single battles are fine to pass through here too
      || (BattleTypeGet(bw) & (BATTLE_TYPE_MULTI | BATTLE_TYPE_DOUBLE)) == 0))
    {
        u16 strbuf[11];

        newmon = GetMonData(Party_GetMonByIndex(BattleWorkPokePartyGet(bw, side), count - 1), MON_DATA_SPECIES, NULL);
        newform = GetMonData(Party_GetMonByIndex(BattleWorkPokePartyGet(bw, side), count - 1), MON_DATA_FORM, NULL);
        newshiny = MonIsShiny(Party_GetMonByIndex(BattleWorkPokePartyGet(bw, side), count - 1));

        if (newmon != pap->monsno || newform != pap->form_no)
        {
            pap->monsno = newmon;
            pap->form_no = newform;
            pap->rare = newshiny;

            gIllusionStruct.illusionClient[SanitizeClientForTeamAccess(bw, side)] = side;
            if (!(gIllusionStruct.isSideInIllusion & No2Bit(SanitizeClientForTeamAccess(bw, side))))
            {
                gIllusionStruct.isSideInIllusion |= No2Bit(SanitizeClientForTeamAccess(bw, side));
                GetMonData(Party_GetMonByIndex(BattleWorkPokePartyGet(bw, side), count - 1), MON_DATA_NICKNAME, strbuf);
                GetMonData(Party_GetMonByIndex(BattleWorkPokePartyGet(bw, side), pap->sel_mons_no), MON_DATA_NICKNAME, gIllusionStruct.illusionNameBuf[SanitizeClientForTeamAccess(bw, side)]);
                gIllusionStruct.illusionPos[SanitizeClientForTeamAccess(bw, side)] = pap->sel_mons_no;

                SetMonData(Party_GetMonByIndex(BattleWorkPokePartyGet(bw, side), pap->sel_mons_no), MON_DATA_NICKNAME, strbuf);
            }
        }
    }

    CT_PokemonEncountAppearSet(bw, cp, pap);
    ClientCommandReset(cp);
}

/**
 *  @brief one of a number of functions that control how a battler appears
 *         this one is for trainer battles
 *
 *  @param bw battle work structure
 *  @param cp client param structure
 */
void ClientPokemonAppear(void *bw, struct CLIENT_PARAM *cp)
{
    struct POKEMON_APPEAR_PARAM *pap = (struct POKEMON_APPEAR_PARAM *)&cp->client_buffer[0];
    u32 side = cp->client_no, newform, newmon, newshiny;
    struct Party *party = BattleWorkPokePartyGet(bw, side);
    u32 count = party->count;

    if (
    // mon's ability is illusion
         GetMonData(Party_GetMonByIndex(BattleWorkPokePartyGet(bw, side), pap->sel_mons_no), MON_DATA_ABILITY, 0) == ABILITY_ILLUSION
    // illusion position is not initialized or has been initialized to the current position
     && (gIllusionStruct.illusionPos[SanitizeClientForTeamAccess(bw, side)] == 6 || gIllusionStruct.illusionPos[SanitizeClientForTeamAccess(bw, side)] == pap->sel_mons_no)
    // if a side has 2 battlers, the logic can run regardless--the "last mon" is worst-case the one being sent out so nothing changes
     && ((DoesSideHave2Battlers(bw, side))
    // if the side does not have 2 battlers and the battle type is doubles, then the party count must be greater than 2
      || (BattleTypeGet(bw) & (BATTLE_TYPE_MULTI | BATTLE_TYPE_DOUBLE) && party->count > 2)
    // else single battles are fine to pass through here too
      || (BattleTypeGet(bw) & (BATTLE_TYPE_MULTI | BATTLE_TYPE_DOUBLE)) == 0))
    {
        u16 strbuf[11];

        newmon = GetMonData(Party_GetMonByIndex(BattleWorkPokePartyGet(bw, side), count - 1), MON_DATA_SPECIES, NULL);
        newform = GetMonData(Party_GetMonByIndex(BattleWorkPokePartyGet(bw, side), count - 1), MON_DATA_FORM, NULL);
        newshiny = MonIsShiny(Party_GetMonByIndex(BattleWorkPokePartyGet(bw, side), count - 1));

        if (newmon != pap->monsno || newform != pap->form_no)
        {
            pap->monsno = newmon;
            pap->form_no = newform;
            pap->rare = newshiny;

            gIllusionStruct.illusionClient[SanitizeClientForTeamAccess(bw, side)] = side;
            if (!(gIllusionStruct.isSideInIllusion & No2Bit(SanitizeClientForTeamAccess(bw, side))))
            {
                gIllusionStruct.isSideInIllusion |= No2Bit(SanitizeClientForTeamAccess(bw, side));
                GetMonData(Party_GetMonByIndex(BattleWorkPokePartyGet(bw, side), count - 1), MON_DATA_NICKNAME, strbuf);
                GetMonData(Party_GetMonByIndex(BattleWorkPokePartyGet(bw, side), pap->sel_mons_no), MON_DATA_NICKNAME, gIllusionStruct.illusionNameBuf[SanitizeClientForTeamAccess(bw, side)]);
                gIllusionStruct.illusionPos[SanitizeClientForTeamAccess(bw, side)] = pap->sel_mons_no;

                SetMonData(Party_GetMonByIndex(BattleWorkPokePartyGet(bw, side), pap->sel_mons_no), MON_DATA_NICKNAME, strbuf);
            }
        }
    }

    CT_PokemonAppearSet(bw, cp, pap);
    ClientCommandReset(cp);
}

/**
 *  @brief buffer the nickname for the passed battler
 *
 *  @param bw battle work structure
 *  @param sp global battle structure
 *  @param para battle script param to resolve to a battler
 *  @return client passed in or'd by switch in party slot << 8
 */
int MessageParam_GetNickname(void *bw, struct BattleStruct *sp, int para)
{
    int ret;
    int client;

    client = GrabClientFromBattleScriptParam(bw, sp, para);

    ret = client;

    if (GetBattlerAbility(sp, client) == ABILITY_ILLUSION
     && (gIllusionStruct.isSideInIllusion & No2Bit(SanitizeClientForTeamAccess(bw, client)))
     && gIllusionStruct.illusionClient[SanitizeClientForTeamAccess(bw, client)] == client
     && gIllusionStruct.illusionPos[SanitizeClientForTeamAccess(bw, client)] == sp->sel_mons_no[client])
    {
        struct Party *party;
        u32 count;

        party = BattleWorkPokePartyGet(bw, client);
        count = party->count - 1;

        ret |= count << 8;
    }
    else if (para == 0x16) // switch after the attack?
    {
        ret |= sp->reshuffle_sel_mons_no[client] << 8;
    }
    else
    {
        ret |= sp->sel_mons_no[client] << 8;
    }

    return ret;
}

/**
 *  @brief create the switch in message
 *
 *  @param bw battle work structure
 *  @param cp client param structure
 *  @param smp switchin message param
 *  @param mp message param to construct
 */
void CT_SwitchInMessageParamMake(void *bw, struct CLIENT_PARAM *cp, struct SWITCH_MESSAGE_PARAM *smp, MESSAGE_PARAM *mp)
{
    if (cp->client_type & 1)
    {
        struct Party *party;
        u32 ability = 0;

        party = BattleWorkPokePartyGet(bw, cp->client_no);

        ability = GetMonData(Party_GetMonByIndex(party, smp->sel_mons_no), MON_DATA_ABILITY, NULL);

        // switch in we do not need to check for if the client is actually in an illusion
        if (ability == ABILITY_ILLUSION
         && ((DoesSideHave2Battlers(bw, cp->client_no))
          || (BattleTypeGet(bw) & (BATTLE_TYPE_MULTI | BATTLE_TYPE_DOUBLE) && party->count > 2)
          || (BattleTypeGet(bw) & (BATTLE_TYPE_MULTI | BATTLE_TYPE_DOUBLE)) == 0)
         && (gIllusionStruct.illusionPos[SanitizeClientForTeamAccess(bw, cp->client_no)] == 6 || gIllusionStruct.illusionPos[SanitizeClientForTeamAccess(bw, cp->client_no)] == smp->sel_mons_no))
        {
            smp->sel_mons_no = party->count - 1;
        }

        if ((BattleTypeGet(bw) & BATTLE_TYPE_WIRELESS) == 0)
        {
            mp->msg_id = BATTLE_MSG_SWITCH_IN_ENEMY_MSG;
            mp->msg_tag = TAG_TRTYPE_TRNAME_NICK;
            mp->msg_para[0] = cp->client_no;
            mp->msg_para[1] = cp->client_no;
            mp->msg_para[2] = cp->client_no | (smp->sel_mons_no << 8);
        }
        else
        {
            mp->msg_id = BATTLE_MSG_SWITCH_IN_TITLELESS;
            mp->msg_tag = TAG_TRNAME_NICK;
            mp->msg_para[0] = cp->client_no;
            mp->msg_para[1] = cp->client_no | (smp->sel_mons_no << 8);
        }
    }
    else
    {
        struct Party *party;
        u32 ability = 0;

        party = BattleWorkPokePartyGet(bw, cp->client_no);

        ability = GetMonData(Party_GetMonByIndex(party, smp->sel_mons_no), MON_DATA_ABILITY, NULL);
        if (ability == ABILITY_ILLUSION
         && ((DoesSideHave2Battlers(bw, cp->client_no))
          || (BattleTypeGet(bw) & (BATTLE_TYPE_MULTI | BATTLE_TYPE_DOUBLE) && party->count > 2)
          || (BattleTypeGet(bw) & (BATTLE_TYPE_MULTI | BATTLE_TYPE_DOUBLE)) == 0)
         && (gIllusionStruct.illusionPos[SanitizeClientForTeamAccess(bw, cp->client_no)] == 6 || gIllusionStruct.illusionPos[SanitizeClientForTeamAccess(bw, cp->client_no)] == smp->sel_mons_no))
        {
            smp->sel_mons_no = party->count - 1;
        }

        if (((BattleTypeGet(bw) & BATTLE_TYPE_DOUBLE) == 0)
         && ((BattleTypeGet(bw) & BATTLE_TYPE_WIRELESS) == 0))
        {
            if (smp->rate < 100)
            {
                mp->msg_id = BATTLE_MSG_SEND_IN_MON_3;
            }
            else if (smp->rate < 325)
            {
                mp->msg_id = BATTLE_MSG_SEND_IN_MON_4;
            }
            else if (smp->rate < 550)
            {
                mp->msg_id = BATTLE_MSG_SEND_IN_MON_2;
            }
            else if (smp->rate < 775)
            {
                mp->msg_id = BATTLE_MSG_SEND_IN_MON_1;
            }
            else
            {
                mp->msg_id = BATTLE_MSG_SEND_IN_MON_0;
            }
        }
        else
        {
            mp->msg_id = BATTLE_MSG_SEND_IN_MON_0;
        }
        mp->msg_tag = TAG_NICK;
        mp->msg_para[0] = cp->client_no | (smp->sel_mons_no << 8);
    }
}

/**
 *  @brief create the send out message
 *
 *  @param bw battle work structure
 *  @param cp client param structure
 *  @param esomp encounter send out message param
 *  @param mp message param to construct
 */
void CT_EncountSendOutMessageParamMake(void *bw, struct CLIENT_PARAM *cp, struct ENCOUNT_SEND_OUT_MESSAGE_PARAM *esomp, MESSAGE_PARAM *mp)
{
    u32 fight_type;
    int client1 = 0;
    int client2 = 0;

    fight_type = BattleTypeGet(bw);

    if (cp->client_type & 1)
    {
        if (fight_type & BATTLE_TYPE_DOUBLE)
        {
            client1 = cp->client_no;
            client2 = BattleWorkPartnerClientNoGet(bw, cp->client_no);
        }
        else
        {
            client1 = cp->client_no;
            client2 = client1;
        }

        {
            struct Party *party;
            u32 ability = 0;

            party = BattleWorkPokePartyGet(bw, client1);

            ability = GetMonData(Party_GetMonByIndex(party, esomp->sel_mons_no[client1]), MON_DATA_ABILITY, NULL);
            if (ability == ABILITY_ILLUSION
             && ((DoesSideHave2Battlers(bw, cp->client_no))
              || (BattleTypeGet(bw) & (BATTLE_TYPE_MULTI | BATTLE_TYPE_DOUBLE) && party->count > 2)
              || (BattleTypeGet(bw) & (BATTLE_TYPE_MULTI | BATTLE_TYPE_DOUBLE)) == 0)
             && (gIllusionStruct.illusionPos[SanitizeClientForTeamAccess(bw, cp->client_no)] == 6 || gIllusionStruct.illusionPos[SanitizeClientForTeamAccess(bw, cp->client_no)] == esomp->sel_mons_no[client1]))
            {
                gIllusionStruct.illusionPos[SanitizeClientForTeamAccess(bw, cp->client_no)] = esomp->sel_mons_no[client1];
                esomp->sel_mons_no[client1] = party->count - 1;
            }
        }

        if (client1 != client2)
        {
            struct Party *party;
            u32 ability = 0;

            party = BattleWorkPokePartyGet(bw, client2);

            ability = GetMonData(Party_GetMonByIndex(party, esomp->sel_mons_no[client2]), MON_DATA_ABILITY, NULL);
            if (ability == ABILITY_ILLUSION
             && ((DoesSideHave2Battlers(bw, cp->client_no))
              || (BattleTypeGet(bw) & (BATTLE_TYPE_MULTI | BATTLE_TYPE_DOUBLE) && party->count > 2)
              || (BattleTypeGet(bw) & (BATTLE_TYPE_MULTI | BATTLE_TYPE_DOUBLE)) == 0)
             && (gIllusionStruct.illusionPos[SanitizeClientForTeamAccess(bw, cp->client_no)] == 6 || gIllusionStruct.illusionPos[SanitizeClientForTeamAccess(bw, cp->client_no)] == esomp->sel_mons_no[client2]))
            {
                gIllusionStruct.illusionPos[SanitizeClientForTeamAccess(bw, cp->client_no)] = esomp->sel_mons_no[client2];
                esomp->sel_mons_no[client2] = party->count - 1;
            }
        }


        if (fight_type & BATTLE_TYPE_WIRELESS)
        {
            if (fight_type & BATTLE_TYPE_BATTLE_TOWER)
            {
                mp->msg_id = BATTLE_MSG_DOUBLE_TOWER_BATTLE_SEND_OUT;
                mp->msg_tag = TAG_TRTYPE_TRNAME_NICK_TRTYPE_TRNAME_NICK;
                mp->msg_para[0] = client1;
                mp->msg_para[1] = client1;
                mp->msg_para[2] = client1 | (esomp->sel_mons_no[client1] << 8);
                mp->msg_para[3] = client2;
                mp->msg_para[4] = client2;
                mp->msg_para[5] = client2 | (esomp->sel_mons_no[client2] << 8);
            }
            else if (fight_type & BATTLE_TYPE_MULTI)
            {
                mp->msg_id = BATTLE_MSG_MULTI_BATTLE_SEND_OUT_MESSAGE;
                mp->msg_tag = TAG_TRNAME_NICK_TRNAME_NICK;
                mp->msg_para[0] = client1;
                mp->msg_para[1] = client1 | (esomp->sel_mons_no[client1] << 8);
                mp->msg_para[2] = client2;
                mp->msg_para[3] = client2 | (esomp->sel_mons_no[client2] << 8);
            }
            else if (fight_type & BATTLE_TYPE_DOUBLE)
            {
                mp->msg_id = BATTLE_MSG_DOUBLE_BATTLE_SEND_OUT_WIRELESS;
                mp->msg_tag = TAG_TRNAME_NICK_NICK;
                mp->msg_para[0] = client1;
                mp->msg_para[1] = client1 | (esomp->sel_mons_no[client1] << 8);
                mp->msg_para[2] = client2 | (esomp->sel_mons_no[client2] << 8);
            }
            else
            {
                mp->msg_id = BATTLE_MSG_SWITCH_IN_TITLELESS;
                mp->msg_tag = TAG_TRNAME_NICK;
                mp->msg_para[0] = client1;
                mp->msg_para[1] = client1 | (esomp->sel_mons_no[client1] << 8);
            }
        }
        else
        {
            if ((fight_type & BATTLE_TYPE_TAG)
             || (fight_type & BATTLE_TYPE_MULTI))
            {
                mp->msg_id = BATTLE_MSG_DOUBLE_TOWER_BATTLE_SEND_OUT;
                mp->msg_tag = TAG_TRTYPE_TRNAME_NICK_TRTYPE_TRNAME_NICK;
                mp->msg_para[0] = client1;
                mp->msg_para[1] = client1;
                mp->msg_para[2] = client1 | (esomp->sel_mons_no[client1] << 8);
                mp->msg_para[3] = client2;
                mp->msg_para[4] = client2;
                mp->msg_para[5] = client2 | (esomp->sel_mons_no[client2] << 8);
            }
            else if (fight_type & BATTLE_TYPE_DOUBLE)
            {
                mp->msg_id = BATTLE_MSG_ENEMY_SEND_OUT_DOUBLES;
                mp->msg_tag = TAG_TRTYPE_TRNAME_NICK_NICK;
                mp->msg_para[0] = client1;
                mp->msg_para[1] = client1;
                mp->msg_para[2] = client1 | (esomp->sel_mons_no[client1] << 8);
                mp->msg_para[3] = client2 | (esomp->sel_mons_no[client2] << 8);
            }
            else
            {
                mp->msg_id = BATTLE_MSG_SWITCH_IN_ENEMY_MSG;
                mp->msg_tag = TAG_TRTYPE_TRNAME_NICK;
                mp->msg_para[0] = client1;
                mp->msg_para[1] = client1;
                mp->msg_para[2] = client1 | (esomp->sel_mons_no[client1] << 8);
            }
        }
    }
    else
    {
        if (fight_type & BATTLE_TYPE_WIRELESS)
        {
            u8 sio_id = BattleWorkCommIDGet(bw);

            if (fight_type & BATTLE_TYPE_MULTI)
            {
                switch (BattleWorkCommStandNoGet(bw,sio_id))
                {
                case 0:
                case 3:
                    client1 = BattleWorkClientNoGet(bw, 4);
                    client2 = BattleWorkClientNoGet(bw, 2);
                    break;
                case 1:
                case 2:
                    client1 = BattleWorkClientNoGet(bw, 2);
                    client2 = BattleWorkClientNoGet(bw, 4);
                    break;
                }
            }
            else if (fight_type & BATTLE_TYPE_DOUBLE)
            {
                client1 = BattleWorkClientNoGet(bw, 2);
                client2 = BattleWorkClientNoGet(bw, 4);
            }
            else
            {
                client1 = BattleWorkClientNoGet(bw, 0);
                client2 = client1;
            }
        }
        else if (fight_type & BATTLE_TYPE_MULTI)
        {
            client1 = BattleWorkPartnerClientNoGet(bw, cp->client_no);
            client2 = cp->client_no;
        }
        else if (fight_type & BATTLE_TYPE_DOUBLE)
        {
            client1 = BattleWorkClientNoGet(bw, 2);
            client2 = BattleWorkClientNoGet(bw, 4);
        }
        else
        {
            client1 = cp->client_no;
            client2 = client1;
        }

        {
            struct Party *party;
            u32 ability = 0;

            party = BattleWorkPokePartyGet(bw, client1);

            ability = GetMonData(Party_GetMonByIndex(party, esomp->sel_mons_no[client1]), MON_DATA_ABILITY, NULL);
            if (ability == ABILITY_ILLUSION
             && ((DoesSideHave2Battlers(bw, cp->client_no))
              || (BattleTypeGet(bw) & (BATTLE_TYPE_MULTI | BATTLE_TYPE_DOUBLE) && party->count > 2)
              || (BattleTypeGet(bw) & (BATTLE_TYPE_MULTI | BATTLE_TYPE_DOUBLE)) == 0)
             && (gIllusionStruct.illusionPos[SanitizeClientForTeamAccess(bw, cp->client_no)] == 6 || gIllusionStruct.illusionPos[SanitizeClientForTeamAccess(bw, cp->client_no)] == esomp->sel_mons_no[client1]))
            {
                gIllusionStruct.illusionPos[SanitizeClientForTeamAccess(bw, cp->client_no)] = esomp->sel_mons_no[client1];
                esomp->sel_mons_no[client1] = party->count - 1;
            }
        }

        if (client1 != client2)
        {
            struct Party *party;
            u32 ability = 0;

            party = BattleWorkPokePartyGet(bw, client2);

            ability = GetMonData(Party_GetMonByIndex(party, esomp->sel_mons_no[client2]), MON_DATA_ABILITY, NULL);
            if (ability == ABILITY_ILLUSION
             && ((DoesSideHave2Battlers(bw, cp->client_no))
              || (BattleTypeGet(bw) & (BATTLE_TYPE_MULTI | BATTLE_TYPE_DOUBLE) && party->count > 2)
              || (BattleTypeGet(bw) & (BATTLE_TYPE_MULTI | BATTLE_TYPE_DOUBLE)) == 0)
             && (gIllusionStruct.illusionPos[SanitizeClientForTeamAccess(bw, cp->client_no)] == 6 || gIllusionStruct.illusionPos[SanitizeClientForTeamAccess(bw, cp->client_no)] == esomp->sel_mons_no[client2]))
            {
                gIllusionStruct.illusionPos[SanitizeClientForTeamAccess(bw, cp->client_no)] = esomp->sel_mons_no[client2];
                esomp->sel_mons_no[client2] = party->count - 1;
            }
        }

        if (fight_type & BATTLE_TYPE_WIRELESS)
        {
            if (fight_type & BATTLE_TYPE_MULTI)
            {
                mp->msg_id = BATTLE_MSG_MULTI_BATTLE_PLAYER_SEND_OUT_MESSAGE;
                mp->msg_tag = TAG_TRNAME_NICK_NICK;
                mp->msg_para[0] = client1;
                mp->msg_para[1] = client1 | (esomp->sel_mons_no[client1] << 8);
                mp->msg_para[2] = client2 | (esomp->sel_mons_no[client2] << 8);
            }
            else if (fight_type & BATTLE_TYPE_DOUBLE)
            {
                mp->msg_id = BATTLE_MSG_SEND_OUT_DOUBLES;
                mp->msg_tag = TAG_NICK_NICK;
                mp->msg_para[0] = client1 | (esomp->sel_mons_no[client1] << 8);
                mp->msg_para[1] = client2 | (esomp->sel_mons_no[client2] << 8);
            }
            else
            {
                mp->msg_id = BATTLE_MSG_SEND_IN_MON_0;
                mp->msg_tag = TAG_NICK;
                mp->msg_para[0] = client1 | (esomp->sel_mons_no[client1] << 8);
            }
        }
        else
        {
            if (fight_type & BATTLE_TYPE_MULTI)
            {
                mp->msg_id = BATTLE_MSG_MULTI_BATTLE_PLAYER_SIDE_SEND_OUT;
                mp->msg_tag = TAG_TRTYPE_TRNAME_NICK_NICK;
                mp->msg_para[0] = client1;
                mp->msg_para[1] = client1;
                mp->msg_para[2] = client1 | (esomp->sel_mons_no[client1] << 8);
                mp->msg_para[3] = client2 | (esomp->sel_mons_no[client2] << 8);
            }
            else if (fight_type & BATTLE_TYPE_DOUBLE)
            {
                mp->msg_id = BATTLE_MSG_SEND_OUT_DOUBLES;
                mp->msg_tag = TAG_NICK_NICK;
                mp->msg_para[0] = client1 | (esomp->sel_mons_no[client1] << 8);
                mp->msg_para[1] = client2 | (esomp->sel_mons_no[client2] << 8);
            }
            else
            {
                mp->msg_id = BATTLE_MSG_SEND_IN_MON_0;
                mp->msg_tag = TAG_NICK;
                mp->msg_para[0] = client1 | (esomp->sel_mons_no[client1] << 8);
            }
        }
    }
}

/**
 *  @brief changes the form of the battler passed in.  updates all of the stats and possibly updates the ability if necessary
 *
 *  @param client battler to change form
 *  @param form_no target form id
 *  @param bw battle work structure; void * because we haven't defined the battle work structure
 *  @param sp global battle structure
 *  @param SwitchAbility whether the ability should be updated from the base stats in personal
 */
void LONG_CALL BattleFormChange(int client, int form_no, void* bw, struct BattleStruct *sp, bool8 SwitchAbility)
{
    void *pp2;

    pp2 = BattleWorkPokemonParamGet(bw, client, sp->sel_mons_no[client]);
    SetMonData(pp2, MON_DATA_FORM, &form_no);

    RecalcPartyPokemonStats(pp2);
    if (SwitchAbility)
    {
        ResetPartyPokemonAbility(pp2);
        sp->battlemon[client].ability = GetMonData(pp2, MON_DATA_ABILITY, NULL);
    }


    sp->battlemon[client].attack = GetMonData(pp2, MON_DATA_ATTACK, NULL);
    sp->battlemon[client].defense = GetMonData(pp2, MON_DATA_DEFENSE, NULL);
    sp->battlemon[client].speed = GetMonData(pp2, MON_DATA_SPEED, NULL);
    sp->battlemon[client].spatk = GetMonData(pp2, MON_DATA_SPECIAL_ATTACK, NULL);
    sp->battlemon[client].spdef = GetMonData(pp2, MON_DATA_SPECIAL_DEFENSE, NULL);

    sp->battlemon[client].type1 = GetMonData(pp2, MON_DATA_TYPE_1, NULL);
    sp->battlemon[client].type2 = GetMonData(pp2, MON_DATA_TYPE_2, NULL);
}

/**
 *  @brief try to revert a battler to its base form
 *
 *  @param sp global battle structure
 *  @param bw battle work structure
 *  @param client_no battler to revert to base form
 */
void TryRevertFormChange(struct BattleStruct *sp, void *bw, int client_no)
{
    u16 species = sp->battlemon[client_no].species;
    u8 form_no = sp->battlemon[client_no].form_no;

    void *pp = BattleWorkPokemonParamGet(bw, client_no, sp->sel_mons_no[client_no]);

    if (RevertFormChange(pp, species, form_no))
    {
        RecalcPartyPokemonStats(pp);
        ResetPartyPokemonAbility(pp);
    }
}

/**
 *  @brief clean up illusion and revert battle-specific forms (megas) to their base forms
 *
 *  @param bw battle work structure
 */
void BattleEndRevertFormChange(struct BattleSystem *bw)
{
    int i, j;
    struct PartyPokemon *pp;
    u16 monsno;
    u16 form;
    u16 newItems[6] = {0};

    newBS.SideMega[0] = 0;
    newBS.SideMega[1] = 0;
    newBS.SideMega[2] = 0;
    newBS.SideMega[3] = 0;
    newBS.playerWantMega = 0;
    newBS.PlayerMegaed = 0;

    newBS.CanMega = 0;
    newBS.ChangeBgFlag = 0;
    newBS.MegaIconLight = 0;

    for (i = 0; i < 2; i++)
    {
        // revert illusion
        if (gIllusionStruct.isSideInIllusion & No2Bit(SanitizeClientForTeamAccess(bw, i))
         && gIllusionStruct.illusionClient[SanitizeClientForTeamAccess(bw, i)] == i)
        {
            pp = BattleWorkPokemonParamGet(bw, 0, gIllusionStruct.illusionPos[SanitizeClientForTeamAccess(bw, i)]);
            SetMonData(pp, MON_DATA_NICKNAME, gIllusionStruct.illusionNameBuf[SanitizeClientForTeamAccess(bw, i)]);
        }

        // clear the illusion structure
        gIllusionStruct.isSideInIllusion &= ~No2Bit(SanitizeClientForTeamAccess(bw, i));
        gIllusionStruct.illusionClient[SanitizeClientForTeamAccess(bw, i)] = CLIENT_MAX;
        gIllusionStruct.illusionPos[SanitizeClientForTeamAccess(bw, i)] = 6;
        for (j = 0; j < 11; j++)
            gIllusionStruct.illusionNameBuf[SanitizeClientForTeamAccess(bw, i)][j] = 0;
    }

    for (i = 0; i < BattleWorkPokeCountGet(bw, 0); i++)
    {
        pp = BattleWorkPokemonParamGet(bw, 0, i);
        monsno = GetMonData(pp, MON_DATA_SPECIES, NULL);
        form = GetMonData(pp, MON_DATA_FORM, NULL);

        if (RevertFormChange(pp, monsno, form))
        {
            ResetPartyPokemonAbility(pp);
        }
        RecalcPartyPokemonStats(pp); // always recalc stats at the end of each battle
    }

#ifdef RESTORE_ITEMS_AT_BATTLE_END
    // grab newItems array for use later
    for (i = 0; i < BattleWorkPokeCountGet(bw, 0); i++)
    {
        newItems[i] = GetMonData(BattleWorkPokemonParamGet(bw, 0, i), MON_DATA_HELD_ITEM, NULL);
    }

    // add the items that the mons have stolen to the bag
    for (i = 0; i < BattleWorkPokeCountGet(bw, 0); i++)
    {
        u32 battleItem = newItems[i];
        u32 originalQuantity = 0;
        u32 newQuantity = 0;

        // count up both old and new quantities of an item
        if (battleItem)
        {
            for (j = 0; j < BattleWorkPokeCountGet(bw, 0); j++)
            {
                if (battleItem == newItems[j])
                {
                    // current item is identical to an item that we've previously handled, move to the next one
                    if (i > j)
                    {
                        continue;
                    }
                    else
                    {
                        newQuantity++;
                    }
                }
            }
            for (j = 0; j < BattleWorkPokeCountGet(bw, 0); j++)
            {
                if (battleItem == newBS.itemsToRestore[j])
                {
                    originalQuantity++;
                }
            }
        } else continue;

        // if mon i has a held item that has a bigger quantity across the party than was started with, add the extra quantity to the bag
        if (newQuantity > originalQuantity && (BattleTypeGet(bw) & (BATTLE_TYPE_TRAINER | BATTLE_TYPE_NO_EXPERIENCE)) == 0)
        {
            Bag_AddItem(bw->bag, battleItem, newQuantity - originalQuantity, 5);
        }
    }

    // restore items regardless of if it's a trainer battle--this will also overwrite items gained from trainers
    for (i = 0; i < BattleWorkPokeCountGet(bw, 0); i++)
    {
        pp = BattleWorkPokemonParamGet(bw, 0, i);
        if (!IS_ITEM_BERRY(newBS.itemsToRestore[i]))
        {
            SetMonData(pp, MON_DATA_HELD_ITEM, &newBS.itemsToRestore[i]);
        }
        newBS.itemsToRestore[i] = 0;
    }
#endif // RESTORE_ITEMS_AT_BATTLE_END
}

/**
 *  @brief clear the newly introduced battle mon flags in various scenarios, i.e. switching
 *
 *  @param sp global battle structure
 *  @param client battler whose flags to clear
 */
void LONG_CALL ClearBattleMonFlags(struct BattleStruct *sp, int client)
{
    sp->battlemon[client].unnerve_flag = 0;
    sp->battlemon[client].dark_aura_flag = 0;
    sp->battlemon[client].fairy_aura_flag = 0;
    sp->battlemon[client].aura_break_flag = 0;
    sp->battlemon[client].sheer_force_flag = 0;
    sp->battlemon[client].imposter_flag = 0;
    sp->battlemon[client].critical_hits = 0;
    sp->battlemon[client].air_ballon_flag = 0;
    sp->battlemon[client].ability_activated_flag = 0;
    sp->battlemon[client].parental_bond_flag = 0;
    sp->battlemon[client].parental_bond_is_active = 0;

    sp->log_hail_for_ice_face &= ~(1 << client); // unset log_hail_for_ice_face for client
    sp->binding_turns[client] = 0;
}

/**
 *  @brief moves that soundproof blocks
 */
u16 SoundProofMovesList[] = {
    MOVE_BOOMBURST,
    MOVE_BUG_BUZZ,
    MOVE_CHATTER,
    MOVE_CLANGING_SCALES,
    MOVE_CLANGOROUS_SOUL,
    MOVE_CLANGOROUS_SOULBLAZE,
    MOVE_CONFIDE,
    MOVE_DISARMING_VOICE,
    MOVE_ECHOED_VOICE,
    MOVE_EERIE_SPELL,
    MOVE_GRASS_WHISTLE,
    MOVE_GROWL,
    MOVE_HEAL_BELL,
    MOVE_HOWL,
    MOVE_HYPER_VOICE,
    MOVE_METAL_SOUND,
    MOVE_NOBLE_ROAR,
    MOVE_OVERDRIVE,
    MOVE_PARTING_SHOT,
    MOVE_PERISH_SONG,
    MOVE_RELIC_SONG,
    MOVE_ROAR,
    MOVE_ROUND,
    MOVE_SCREECH,
    //MOVE_SHADOW_PANIC,
    MOVE_SING,
    MOVE_SNARL,
    MOVE_SNORE,
    MOVE_SPARKLING_ARIA,
    MOVE_SUPERSONIC,
    MOVE_TORCH_SONG,
    MOVE_UPROAR
};

/**
 *  @brief get the adjusted move type accounting for normalize without relying on a client
 *
 *  @param sp global battle structure
 *  @param move index of the move to grab type for
 *  @param ability index of the ability to account for
 *  @param type if relevant, the type that is already set to overwrite the base move type
 */
u32 LONG_CALL GetAdjustedMoveTypeBasics(struct BattleStruct *sp, u32 move, u32 ability, u32 type)
{
    u32 typeLocal;

    if (ability == ABILITY_NORMALIZE)
    {
        typeLocal = TYPE_NORMAL;
    }
    else if (sp->moveTbl[move].type == TYPE_NORMAL && MoveIsAffectedByNormalizeVariants(sp->current_move_index))
    {
        if (ability == ABILITY_PIXILATE)
        {
            typeLocal = TYPE_FAIRY;
        }
        else if (ability == ABILITY_REFRIGERATE)
        {
            typeLocal = TYPE_ICE;
        }
        else if (ability == ABILITY_AERILATE)
        {
            typeLocal = TYPE_FLYING;
        }
        else if (ability == ABILITY_GALVANIZE)
        {
            typeLocal = TYPE_ELECTRIC;
        }
        else // needs to be for sure initialized
        {
            typeLocal = TYPE_NORMAL;
        }
    }
    else if (type)
    {
        typeLocal = type;
    }
    else
    {
        typeLocal = sp->moveTbl[move].type;
    }

    // so all of that happens, but we still need to handle liquid voice in a way that still lets the type != 0 happen and that the type from the move table is grabbed.  moved down here
    if (ability == ABILITY_LIQUID_VOICE && IsMoveSoundBased(sp->current_move_index))
    {
        typeLocal = TYPE_WATER;
    }

    return typeLocal;
}

/**
 *  @brief get the adjusted move type accounting for normalize and friends
 *
 *  @see GetAdjustedMoveTypeBasics
 *  @param sp global battle structure
 *  @param client battler to read data from
 *  @param move index of the move to grab type for
 */
u32 LONG_CALL GetAdjustedMoveType(struct BattleStruct *sp, u32 client, u32 move)
{
    return GetAdjustedMoveTypeBasics(sp, move, GetBattlerAbility(sp, client), sp->move_type);
}

/**
 *  @brief check if a move is a sound-based move
 *
 *  @param move move index to check for sound property
 *  @return TRUE if is a sound move; FALSE otherwise
 */
BOOL LONG_CALL IsMoveSoundBased(u32 move)
{
    return IsElementInArray(SoundProofMovesList, (u16 *)(&move), NELEMS(SoundProofMovesList), sizeof(SoundProofMovesList[0]));
}


struct PartyPokemon *TargetSelectGrabIllusionPartyPokemon(void *bw, u32 client, u32 pos)
{
    struct PartyPokemon *pp;

    if (gIllusionStruct.isSideInIllusion & No2Bit(SanitizeClientForTeamAccess(bw, client))
     && gIllusionStruct.illusionClient[SanitizeClientForTeamAccess(bw, client)] == client) {
        pp = BattleWorkPokemonParamGet(bw, client, BattleWorkPokePartyGet(bw, client)->count - 1);
    } else {
        pp = BattleWorkPokemonParamGet(bw, client, pos);
    }
    return pp;
}


/**
 *  @brief dumbs client parameter down into its team in proper scenarios
 *
 *  @param bw battle work structure
 *  @param client client to sanitize
 *  @return team of client
 */
u32 LONG_CALL SanitizeClientForTeamAccess(void *bw, u32 client)
{
    if (DoesSideHave2Battlers(bw, client))
    {
        return client;
    }
    else
    {
        return client & 1;
    }
}


/**
 *  @brief checks if the client's side has 2 battlers
 *
 *  @param bw battle work structure
 *  @param client client whose side to check for 2 battlers
 *  @return TRUE if the client's side has 2 battlers
 */
BOOL LONG_CALL DoesSideHave2Battlers(void *bw, u32 client)
{
    if ((BattleTypeGet(bw) & (BATTLE_TYPE_DOUBLE | BATTLE_TYPE_MULTI)) && (BattleWork_GetTrainerIndex(bw, client) != BattleWork_GetTrainerIndex(bw, BATTLER_ALLY(client))))
    {
        return TRUE;
    }
    return FALSE;
}<|MERGE_RESOLUTION|>--- conflicted
+++ resolved
@@ -213,17 +213,7 @@
     BOOL ret;
     BOOL (*internalFunc)(void *bw, struct BattleStruct *sp, int *seq_no);
 
-<<<<<<< HEAD
-    for (i = 0; i < BattleWorkClientSetMaxGet(bw); i++)
-    {
-        if (sp->checkOnlySpecifiedTarget) {
-            sp->client_work = sp->checkOnlySpecifiedTargetClient;
-        } else {
-            sp->client_work = sp->turn_order[i];
-        }
-=======
     UnloadOverlayByID(6); // unload overlay 6 so this can be loaded
->>>>>>> cd4213f7
 
     ovyId = OVERLAY_BATTLEFORMCHANGECHECK;
     offset = 0x023C2400 | 1;
