.nds
.thumb

.include "armips/include/battlescriptcmd.s"
.include "armips/include/abilities.s"
.include "armips/include/itemnums.s"
.include "armips/include/monnums.s"
.include "armips/include/movenums.s"

<<<<<<< HEAD
// Knock Off
=======
// knock off script
>>>>>>> 18463edf

.create "build/move/battle_eff_seq/0_188", 0

a030_188:
<<<<<<< HEAD
    ifmonstat IF_NOTEQUAL, BATTLER_DEFENDER, MON_DATA_ITEM, 0x0, _hasItem
    iffirsthitofparentalbond SkipEffectNoItem
    changevar VAR_OP_SET, VAR_ADD_STATUS2, 0x20000036 
SkipEffectNoItem:
    critcalc
    damagecalc
    endscript
_hasItem:
    changevar VAR_OP_SET, VAR_DAMAGE_MULT, 0x14
    iffirsthitofparentalbond SkipEffectHasItem
    changevar VAR_OP_SET, VAR_ADD_STATUS2, 0x20000036 
SkipEffectHasItem:
=======
    changevar VAR_OP_SET, VAR_ADD_STATUS2, 0x20000036
    canapplyknockoffdamageboost _hasNoItem // jumps if can not apply knock off damage boost
    changevar VAR_OP_SET, VAR_DAMAGE_MULT, 15 // 1.5x boost
    changevar VAR_OP_SET, VAR_ADD_STATUS2, 0x20000036
_hasNoItem:
>>>>>>> 18463edf
    critcalc
    damagecalc
    endscript


.close<|MERGE_RESOLUTION|>--- conflicted
+++ resolved
@@ -7,35 +7,16 @@
 .include "armips/include/monnums.s"
 .include "armips/include/movenums.s"
 
-<<<<<<< HEAD
 // Knock Off
-=======
-// knock off script
->>>>>>> 18463edf
 
 .create "build/move/battle_eff_seq/0_188", 0
 
 a030_188:
-<<<<<<< HEAD
-    ifmonstat IF_NOTEQUAL, BATTLER_DEFENDER, MON_DATA_ITEM, 0x0, _hasItem
-    iffirsthitofparentalbond SkipEffectNoItem
-    changevar VAR_OP_SET, VAR_ADD_STATUS2, 0x20000036 
-SkipEffectNoItem:
-    critcalc
-    damagecalc
-    endscript
-_hasItem:
-    changevar VAR_OP_SET, VAR_DAMAGE_MULT, 0x14
-    iffirsthitofparentalbond SkipEffectHasItem
-    changevar VAR_OP_SET, VAR_ADD_STATUS2, 0x20000036 
-SkipEffectHasItem:
-=======
+    iffirsthitofparentalbond SkipEffect // just go straight to damage calculation if it's the first hit of parental bond
     changevar VAR_OP_SET, VAR_ADD_STATUS2, 0x20000036
-    canapplyknockoffdamageboost _hasNoItem // jumps if can not apply knock off damage boost
+    canapplyknockoffdamageboost SkipEffect // jumps if can not apply knock off damage boost
     changevar VAR_OP_SET, VAR_DAMAGE_MULT, 15 // 1.5x boost
-    changevar VAR_OP_SET, VAR_ADD_STATUS2, 0x20000036
-_hasNoItem:
->>>>>>> 18463edf
+SkipEffect:
     critcalc
     damagecalc
     endscript
