#ifndef CONSTANTS_BATTLE_SCRIPT_CONSTANTS_H
#define CONSTANTS_BATTLE_SCRIPT_CONSTANTS_H

#define MOVE_SEQUENCE_NO (22)


// LheaRachel's sub sequence defines
#define SUB_SEQ_START_BATTLE                    (  0)
#define SUB_SEQ_TRY_MOVE                        (  1)
#define SUB_SEQ_HP_CHANGE                       (  2)
#define SUB_SEQ_ESCAPE                          (  3)
#define SUB_SEQ_BATTLE_WON                      (  4)
#define SUB_SEQ_BATTLE_LOST                     (  5)
#define SUB_SEQ_FAINT                           (  6)
#define SUB_SEQ_MOVE_FAIL                       (  7)
#define SUB_SEQ_ESCAPE_FAIL                     (  8)
#define SUB_SEQ_SWITCH_POKEMON                  (  9)
#define SUB_SEQ_PARTY_LIST                      ( 10)
#define SUB_SEQ_THROW_POKEBALL                  ( 11)
#define SUB_SEQ_BOOST_STATS                     ( 12)
#define SUB_SEQ_VANISH_ON_CHARGE_TURN           ( 13)
#define SUB_SEQ_TRY_FLINCH                      ( 14)
#define SUB_SEQ_MOVE_FAIL_FLINCHED              ( 15)
#define SUB_SEQ_CRITICAL_HIT                    ( 16)
#define SUB_SEQ_MULTI_HIT                       ( 17)
#define SUB_SEQ_APPLY_SLEEP                     ( 18)
#define SUB_SEQ_WAKE_UP                         ( 19)
#define SUB_SEQ_SLEEPING                        ( 20)
#define SUB_SEQ_MOVE_SUCCESS_MESSAGE            ( 21)
#define SUB_SEQ_APPLY_POISON                    ( 22)
#define SUB_SEQ_POISON_DAMAGE                   ( 23)
#define SUB_SEQ_DRAIN_HALF                      ( 24)
#define SUB_SEQ_APPLY_BURN                      ( 25)
#define SUB_SEQ_BURN_DAMAGE                     ( 26)
#define SUB_SEQ_APPLY_FREEZE                    ( 27)
#define SUB_SEQ_FROZEN                          ( 28)
#define SUB_SEQ_THAW_OUT                        ( 29)
#define SUB_SEQ_THAW_OUT_FROM_MOVE              ( 30)
#define SUB_SEQ_APPLY_PARALYSIS                 ( 31)
#define SUB_SEQ_FULLY_PARALYZED                 ( 32)
#define SUB_SEQ_DREAM_EATER                     ( 33)
#define SUB_SEQ_CLEAR_ALL_BOOSTS                ( 34)
#define SUB_SEQ_START_BIDE                      ( 35)
#define SUB_SEQ_END_BIDE                        ( 36)
#define SUB_SEQ_APPLY_CONFUSION                 ( 37)
#define SUB_SEQ_CONFUSED                        ( 38)
#define SUB_SEQ_CONFUSED_SELF_HIT               ( 39)
#define SUB_SEQ_CONFUSED_NO_MORE                ( 40)
#define SUB_SEQ_TRAINER_MESSAGE                 ( 41)
#define SUB_SEQ_NO_PP_LEFT                      ( 42)
#define SUB_SEQ_STRUGGLE                        ( 43)
#define SUB_SEQ_THRASHING                       ( 44)
#define SUB_SEQ_CONVERSION                      ( 45)
#define SUB_SEQ_RECOVER_HALF_HP                 ( 46)
#define SUB_SEQ_BADLY_POISON                    ( 47)
#define SUB_SEQ_PAY_DAY                         ( 48)
#define SUB_SEQ_LIGHT_SCREEN                    ( 49)
#define SUB_SEQ_WEAR_OFF                        ( 50)
#define SUB_SEQ_THRASH_END                      ( 51)
#define SUB_SEQ_REFLECT                         ( 52)
#define SUB_SEQ_SCREENS_MESSAGE                 ( 53)
#define SUB_SEQ_APPLY_MIST                      ( 54)
#define SUB_SEQ_REST                            ( 55)
#define SUB_SEQ_UPROAR                          ( 56)
#define SUB_SEQ_SHOW_MESSAGE                    ( 57)
#define SUB_SEQ_CLAMP_START                     ( 58)
#define SUB_SEQ_CLAMP_DAMAGE                    ( 59)
#define SUB_SEQ_CLAMP_END                       ( 60)
#define SUB_SEQ_CRASH_ON_MISS                   ( 61)
#define SUB_SEQ_FOCUS_ENERGY                    ( 62)
#define SUB_SEQ_RECOIL_1_4                      ( 63)
#define SUB_SEQ_RECHARGE_MOVE                   ( 64)
#define SUB_SEQ_RECHARGE_TURN                   ( 65)
#define SUB_SEQ_RAGE_SET                        ( 66)
#define SUB_SEQ_MIMIC                           ( 67)
#define SUB_SEQ_APPLY_LEECH_SEED                ( 68)
#define SUB_SEQ_LEECH_SEED_DAMAGE               ( 69)
#define SUB_SEQ_APPLY_DISABLE                   ( 70)
#define SUB_SEQ_MOVE_IS_DISABLED                ( 71)
#define SUB_SEQ_DISABLE_END                     ( 72)
#define SUB_SEQ_APPLY_ENCORE                    ( 73)
#define SUB_SEQ_ENCORE_END                      ( 74)
#define SUB_SEQ_BUT_IT_FAILED                   ( 75)
#define SUB_SEQ_MOVE_EFFECT                     ( 76)
#define SUB_SEQ_PAIN_SPLIT                      ( 77)
#define SUB_SEQ_CONVERSION_2                    ( 78)
#define SUB_SEQ_LOCKON                          ( 79)
#define SUB_SEQ_SKETCH                          ( 80)
#define SUB_SEQ_FEINT                           ( 81)
#define SUB_SEQ_DESTINY_BOND                    ( 82)
#define SUB_SEQ_DESTINY_BOND_FAINT_FOE          ( 83)
#define SUB_SEQ_SPITE                           ( 84)
#define SUB_SEQ_THIEF                           ( 85)
#define SUB_SEQ_MEAN_LOOK                       ( 86)
#define SUB_SEQ_PROTECT                         ( 87)
#define SUB_SEQ_HEAL_BELL                       ( 88)
#define SUB_SEQ_TRY_SUBSTITUTE                  ( 89)
#define SUB_SEQ_HIT_SUBSTITUTE                  ( 90)
#define SUB_SEQ_FORCE_OUT                       ( 91)
#define SUB_SEQ_TRANSFORM                       ( 92)
#define SUB_SEQ_APPLY_NIGHTMARE                 ( 93)
#define SUB_SEQ_NIGHTMARE_DAMAGE                ( 94)
#define SUB_SEQ_EVA_PLUS_ONE                    ( 95)
#define SUB_SEQ_CURSE_BOOST                     ( 96)
#define SUB_SEQ_CURSE_GHOST                     ( 97)
#define SUB_SEQ_CURSE_DAMAGE                    ( 98)
#define SUB_SEQ_HAZARDS_CHECK                   ( 99)
#define SUB_SEQ_FORESIGHT                       (100)
#define SUB_SEQ_START_PERISH_SONG               (101)
#define SUB_SEQ_COUNT_PERISH_SONG               (102)
#define SUB_SEQ_WEATHER_MESSAGE                 (103)
#define SUB_SEQ_WEATHER_EOT_EFFECT              (104)
#define SUB_SEQ_SWAGGER                         (105)
#define SUB_SEQ_APPLY_ATTRACT                   (106)
#define SUB_SEQ_INFATUATED                      (107)
#define SUB_SEQ_IMMOBILIZED_BY_LOVE             (108)
#define SUB_SEQ_APPLY_SAFEGUARD                 (109)
#define SUB_SEQ_END_SAFEGUARD                   (110)
#define SUB_SEQ_RECOVER_HP                      (111)
#define SUB_SEQ_PRESENT                         (112)
#define SUB_SEQ_MAGNITUDE                       (113)
#define SUB_SEQ_BATON_PASS                      (114)
#define SUB_SEQ_RAPID_SPIN                      (115)
#define SUB_SEQ_BREAK_CLAMP                     (116)
#define SUB_SEQ_BLOW_AWAY_HAZARDS_MESSAGE       (117)
#define SUB_SEQ_SYNCHRONIZE                     (118)
#define SUB_SEQ_OMNIBOOST                       (119)
#define SUB_SEQ_BELLY_DRUM                      (120)
#define SUB_SEQ_FUTURE_SIGHT_DAMAGE             (121)
#define SUB_SEQ_TELEPORT                        (122)
#define SUB_SEQ_FUTURE_SIGHT_ATTACK_MESSAGE     (123)
#define SUB_SEQ_STOCKPILE                       (124)
#define SUB_SEQ_SWALLOW                         (125)
#define SUB_SEQ_PRINT_MESSAGE                   (126)
#define SUB_SEQ_APPLY_TORMENT                   (127)
#define SUB_SEQ_FLATTER                         (128)
#define SUB_SEQ_MEMENTO                         (129)
#define SUB_SEQ_HEAL_PARALYSIS                  (130)
#define SUB_SEQ_CHARGE                          (131)
#define SUB_SEQ_APPLY_TAUNT                     (132)
#define SUB_SEQ_MOVE_FAIL_TAUNTED               (133)
#define SUB_SEQ_TRICK                           (134)
#define SUB_SEQ_ROLE_PLAY                       (135)
#define SUB_SEQ_WISH_HEAL                       (136)
#define SUB_SEQ_INGRAIN_HEAL                    (137)
#define SUB_SEQ_USER_ATK_AND_DEF_DOWN_HIT       (138)
#define SUB_SEQ_MAGIC_COAT                      (139)
#define SUB_SEQ_BREAK_SCREENS                   (140)
#define SUB_SEQ_YAWN                            (141)
#define SUB_SEQ_KNOCK_OFF                       (142)
#define SUB_SEQ_SKILL_SWAP                      (143)
#define SUB_SEQ_MOVE_IS_IMPRISONED              (144)
#define SUB_SEQ_REFRESH                         (145)
#define SUB_SEQ_SNATCH                          (146)
#define SUB_SEQ_RECOIL_1_3                      (147)
#define SUB_SEQ_TICKLE                          (148)
#define SUB_SEQ_COSMIC_POWER                    (149)
#define SUB_SEQ_BULK_UP                         (150)
#define SUB_SEQ_CALM_MIND                       (151)
#define SUB_SEQ_DRAGON_DANCE                    (152)
#define SUB_SEQ_PURSUIT                         (153)
#define SUB_SEQ_ROOST                           (154)
#define SUB_SEQ_FORCE_WAKE_UP                   (155)
#define SUB_SEQ_APPLY_GRAVITY                   (156)
#define SUB_SEQ_MOVE_FAIL_GRAVITY               (157)
#define SUB_SEQ_MIRACLE_EYE                     (158)
#define SUB_SEQ_HEALING_WISH                    (159)
#define SUB_SEQ_APPLY_TAILWIND                  (160)
#define SUB_SEQ_USER_DEF_AND_SP_DEF_DOWN_HIT    (161)
#define SUB_SEQ_POWER_TRICK                     (162)
#define SUB_SEQ_GASTRO_ACID                     (163)
#define SUB_SEQ_APPLY_LUCKY_CHANT               (164)
#define SUB_SEQ_POWER_SWAP                      (165)
#define SUB_SEQ_GUARD_SWAP                      (166)
#define SUB_SEQ_WORRY_SEED                      (167)
#define SUB_SEQ_HEART_SWAP                      (168)
#define SUB_SEQ_AQUA_RING_HEAL                  (169)
#define SUB_SEQ_FLARE_BLITZ                     (170)
#define SUB_SEQ_DEFOG                           (171)
#define SUB_SEQ_DEFOG_MESSAGE                   (172)
#define SUB_SEQ_APPLY_HEAL_BLOCK                (173)
#define SUB_SEQ_MOVE_FAILED_HEAL_BLOCK          (174)
#define SUB_SEQ_PIVOT_ATTACK                    (175)
#define SUB_SEQ_MOVE_FAIL_MISSED                (176)
#define SUB_SEQ_MOLD_BREAKER                    (177)
#define SUB_SEQ_ABILITY_HP_RESTORE              (178)
#define SUB_SEQ_FLASH_FIRE                      (179)
#define SUB_SEQ_LIGHTNING_ROD                   (180)
#define SUB_SEQ_SOUNDPROOF                      (181)
#define SUB_SEQ_MOTOR_DRIVE                     (182)
#define SUB_SEQ_DRIZZLE                         (183)
#define SUB_SEQ_SAND_STREAM                     (184)
#define SUB_SEQ_DROUGHT                         (185)
#define SUB_SEQ_INTIMIDATE                      (186)
#define SUB_SEQ_TRACE                           (187)
#define SUB_SEQ_COLOR_CHANGE                    (188)
#define SUB_SEQ_ROUGH_SKIN                      (189)
#define SUB_SEQ_SHED_SKIN                       (190)
#define SUB_SEQ_LOAFING                         (191)
#define SUB_SEQ_ABILITY_HP_GRADUAL              (192)
#define SUB_SEQ_HANDLE_AFTERMATH                (193)
#define SUB_SEQ_HANDLE_ANTICIPATION             (194)
#define SUB_SEQ_HANDLE_FOREWARN                 (195)
#define SUB_SEQ_HANDLE_SLOW_START               (196)
#define SUB_SEQ_HANDLE_SLOW_START_END           (197)
#define SUB_SEQ_ITEM_HP_RESTORE                 (198)
#define SUB_SEQ_ITEM_RECOVER_PRZ                (199)
#define SUB_SEQ_ITEM_RECOVER_SLP                (200)
#define SUB_SEQ_ITEM_RECOVER_PSN                (201)
#define SUB_SEQ_ITEM_RECOVER_BRN                (202)
#define SUB_SEQ_ITEM_RECOVER_FRZ                (203)
#define SUB_SEQ_ITEM_PP_RESTORE                 (204)
#define SUB_SEQ_ITEM_RECOVER_CNF                (205)
#define SUB_SEQ_ITEM_RECOVER_ALL                (206)
#define SUB_SEQ_ITEM_HP_RESTORE_CNF             (207)
#define SUB_SEQ_ITEM_STAT_BOOST                 (208)
#define SUB_SEQ_ITEM_RAISE_CRIT                 (209)
#define SUB_SEQ_ITEM_STAT_BOOST_2               (210)
#define SUB_SEQ_ITEM_RECOVER_STAT_DROP          (211)
#define SUB_SEQ_ITEM_RECOVER_INF                (212)
#define SUB_SEQ_ITEM_HP_GRADUAL                 (213) // used for shell bell
#define SUB_SEQ_ITEM_HP_LOSS                    (214) // used for life orb
#define SUB_SEQ_ITEM_TAKE_DAMAGE                (215)
#define SUB_SEQ_ITEM_GIVE_STICKY_BARB           (216)
#define SUB_SEQ_ITEM_POWER_HERB                 (217)
#define SUB_SEQ_EMBARGO                         (218)
#define SUB_SEQ_PLUCK                           (219)
#define SUB_SEQ_FLING                           (220)
#define SUB_SEQ_ABILITY_RECOVER_CND             (221)
#define SUB_SEQ_ITEM_ESCAPE                     (222)
#define SUB_SEQ_BATTLE_ONLY_ITEM                (223)
#define SUB_SEQ_224                             (224) // seems to just update the hp bar if hp recovered is nonzero
#define SUB_SEQ_225                             (225) // null subseq
#define SUB_SEQ_VOLT_TACKLE                     (226)
#define SUB_SEQ_SAFARI_THROW_BAIT               (227)
#define SUB_SEQ_SAFARI_THROW_MUD                (228)
#define SUB_SEQ_SAFARI_WATCHING_CAREFULLY       (229)
#define SUB_SEQ_ENEMY_ESCAPE                    (230)
#define SUB_SEQ_REPLACE_FAINTED                 (231)
#define SUB_SEQ_FOCUS_PUNCH_START               (232)
#define SUB_SEQ_TAILWIND_END                    (233)
#define SUB_SEQ_RAIN_END                        (234)
#define SUB_SEQ_SANDSTORM_END                   (235)
#define SUB_SEQ_SUN_END                         (236)
#define SUB_SEQ_HAIL_END                        (237)
#define SUB_SEQ_GRAVITY_END                     (238)
#define SUB_SEQ_CANNOT_HEAL                     (239)
#define SUB_SEQ_MAKING_AN_UPROAR                (240)
#define SUB_SEQ_UPROAR_END                      (241)
#define SUB_SEQ_MAGNET_RISE_END                 (242)
#define SUB_SEQ_HEAL_BLOCK_END                  (243)
#define SUB_SEQ_EMBARGO_END                     (244)
#define SUB_SEQ_RAGE_IS_BUILDING                (245)
#define SUB_SEQ_RECOIL_1_2                      (246)
#define SUB_SEQ_BURN_OR_FLINCH                  (247)
#define SUB_SEQ_FREEZE_OR_FLINCH                (248)
#define SUB_SEQ_PARA_OR_FLINCH                  (249)
#define SUB_SEQ_LUCKY_CHANT_END                 (250)
#define SUB_SEQ_TRICK_ROOM_END                  (251)
#define SUB_SEQ_SNOW_WARNING                    (252)
#define SUB_SEQ_FRISK                           (253)
#define SUB_SEQ_DISOBEY_WHILE_ASLEEP            (254)
#define SUB_SEQ_DISOBEY                         (255)
#define SUB_SEQ_DISOBEY_ATTACK                  (256)
#define SUB_SEQ_DISOBEY_NAP                     (257)
#define SUB_SEQ_DISOBEY_SELF_HIT                (258)
#define SUB_SEQ_259                             (259) // clear status2 0x1000 and set 0x200 server status
#define SUB_SEQ_CHATTER                         (260)
#define SUB_SEQ_LUNAR_DANCE                     (261)
#define SUB_SEQ_FORM_CHANGE                     (262) // not just used for transform
#define SUB_SEQ_BAD_DREAMS                      (263)
#define SUB_SEQ_TYPE_RESIST_BERRIES_DAMAGE      (264)
#define SUB_SEQ_ITEM_ACC_UP_ONCE                (265)
#define SUB_SEQ_ITEM_DAMAGE_BACK                (266)
#define SUB_SEQ_BAG_HP_RESTORE                  (267)
#define SUB_SEQ_BAG_STATUS_HEAL                 (268)
#define SUB_SEQ_BAG_STAT_BOOST                  (269)
#define SUB_SEQ_BAG_GUARD_SPEC                  (270)
#define SUB_SEQ_OVERWORLD_RAIN                  (271)
#define SUB_SEQ_OVERWORLD_HAIL                  (272)
#define SUB_SEQ_OVERWORLD_SANDSTORM             (273) // keep consistent w above
#define SUB_SEQ_OVERWORLD_FOG                   (274)
#define SUB_SEQ_SAFARI_THROW_BALL               (275)
#define SUB_SEQ_GET_EXP                         (276)
#define SUB_SEQ_BOOM                            (277)
#define SUB_SEQ_CHECK_QUICK_CLAW                (278)
#define SUB_SEQ_PUSH_ATTACKER_DEFENDER          (279)
#define SUB_SEQ_POP_ATTACKER_DEFENDER           (280)
#define SUB_SEQ_NO_TARGET                       (281)
#define SUB_SEQ_BIDE_END_NO_TARGET              (282)
#define SUB_SEQ_LINK_WIN_LOSE                   (283)
#define SUB_SEQ_ESCAPE_SUCCESS                  (284)
#define SUB_SEQ_PRESSURE                        (285)
#define SUB_SEQ_ENEMY_ESCAPE_FAIL               (286)
#define SUB_SEQ_VANISH_OFF                      (287)
#define SUB_SEQ_TAUNT_END                       (288)
#define SUB_SEQ_FULL_RESTORE                    (289)
#define SUB_SEQ_PLUCK_CHECK                     (290)
#define SUB_SEQ_WAIT_FOR_UNPLAYED_ANIMATION     (291) // null subscript; doesn't disable animations; just waits for animation
#define SUB_SEQ_ITEM_POWER_HERB_SKULL_BASH      (292)
#define SUB_SEQ_SHAYMIN_FORM_CHECK              (293)
#define SUB_SEQ_OVERWORLD_SUN                   (294)
#define SUB_SEQ_OVERWORLD_TRICK_ROOM            (295)
#define SUB_SEQ_GIRATINA_FORM_CHECK             (296)

// new sub_seq entries:
#define SUB_SEQ_HANDLE_MEGA_EVOLUTION                 (297)
#define SUB_SEQ_HANDLE_UNNERVE_MESSAGE                (298)
#define SUB_SEQ_HANDLE_PROTEAN_MESSAGE                (299)
#define SUB_SEQ_HANDLE_DARK_AURA_MESSAGE              (300)
#define SUB_SEQ_HANDLE_FAIRY_AURA_MESSAGE             (301)
#define SUB_SEQ_HANDLE_AURA_BREAK_MESSAGE             (302)
#define SUB_SEQ_HANDLE_TURBOBLAZE_MESSAGE             (303)
#define SUB_SEQ_HANDLE_TERAVOLT_MESSAGE               (304)
#define SUB_SEQ_HANDLE_INNARDS_OUT_MESSAGE            (305)
#define SUB_SEQ_HANDLE_MUMMY_MESSAGE                  (306)
#define SUB_SEQ_HANDLE_WEAK_ARMOR                     (307)
#define SUB_SEQ_HANDLE_SAP_SIPPER                     (308)
#define SUB_SEQ_HANDLE_DEFIANT                        (309)
#define SUB_SEQ_HANDLE_HEALER                         (310)
#define SUB_SEQ_RAISE_ATTACK_AND_ACCURACY             (311)
#define SUB_SEQ_GUARD_SPLIT                           (312)
#define SUB_SEQ_POWER_SPLIT                           (313)
#define SUB_SEQ_SP_ATK_SP_DEF_SPEED_UP                (314)
#define SUB_SEQ_CHANGE_TARGET_TO_WATER_TYPE           (315)
#define SUB_SEQ_ATK_DEF_ACC_UP                        (316)
#define SUB_SEQ_SHIFT_GEAR                            (317)
#define SUB_SEQ_ATK_SP_ATK_SPEED_UP_2_DEF_SP_DEF_DOWN (318)
#define SUB_SEQ_USER_DEF_SP_DEF_SPEED_DOWN_HIT        (319)
#define SUB_SEQ_AUTOTOMIZE                            (320)
#define SUB_SEQ_HANDLE_HARVEST                        (321)
#define SUB_SEQ_HANDLE_MOODY                          (322)
#define SUB_SEQ_HANDLE_LIGHTNING_ROD_RAISE_SPATK      (323)
#define SUB_SEQ_HANDLE_PICKPOCKET_DEF                 (324)
#define SUB_SEQ_HANDLE_PICKPOCKET_ATK                 (325)
#define SUB_SEQ_HANDLE_IMPOSTER                       (326)
#define SUB_SEQ_HANDLE_CURSED_BODY                    (327)
#define SUB_SEQ_HANDLE_PRIMAL_REVERSION               (328)
#define SUB_SEQ_HANDLE_MOVE_MEGA_EVOLUTION            (329)
#define SUB_SEQ_HANDLE_ILLUSION_FADED                 (330)
#define SUB_SEQ_HANDLE_GROWTH                         (331)
#define SUB_SEQ_HANDLE_DISGUISE_ICE_FACE              (332)
#define SUB_SEQ_HANDLE_RESTORE_ICE_FACE               (333)
#define SUB_SEQ_HANDLE_ZYGARDE_FORM_CHANGE            (334)
#define SUB_SEQ_HANDLE_COMPETITIVE                    (335)
#define SUB_SEQ_HANDLE_RAISE_SPECIAL_ATTACK_ON_HIT    (336)
#define SUB_SEQ_HANDLE_AIR_BALLOON_POP                (337)
#define SUB_SEQ_HANDLE_AIR_BALLOON_MESSAGE            (338)
#define SUB_SEQ_HANDLE_RAISE_ATTACK_ON_HIT            (339)
#define SUB_SEQ_HANDLE_SWITCHING_ITEMS                (340)
#define SUB_SEQ_HANDLE_RAISE_DEFENSE_ON_HIT           (341)
#define SUB_SEQ_HANDLE_RAISE_SPECIAL_DEFENSE_ON_HIT   (342)
#define SUB_SEQ_HANDLE_RAISE_SPEED_ON_HIT             (343)
#define SUB_SEQ_HANDLE_RAISE_ATTACK_AND_SP_ATK_ON_HIT (344)
#define SUB_SEQ_HANDLE_FIELD_EFFECTS_INITIAL_MSG      (345)
#define SUB_SEQ_HANDLE_FIELD_EFFECTS_END_OF_TURN      (346)
#define SUB_SEQ_HANDLE_TERRAIN_END                    (347)
#define SUB_SEQ_HANDLE_PSYCHIC_TERRAIN_PROTECTION     (348)
#define SUB_SEQ_HANDLE_TERRAIN_SEEDS                  (349)
#define SUB_SEQ_ATK_SP_ATK_UP                         (350)
#define SUB_SEQ_SPICY_EXTRACT                         (351)
#define SUB_SEQ_ATK_SP_ATK_SPEED_UP_2_LOSE_HALF_MAX_HP (352)
#define SUB_SEQ_HANDLE_PARENTAL_BOND                  (353)
#define SUB_SEQ_CREATE_TERRAIN_OVERLAY                (354)
#define SUB_SEQ_HANDLE_SHED_TAIL                      (355)
#define SUB_SEQ_HANDLE_AFTER_YOU                      (356)
#define SUB_SEQ_HANDLE_QUASH                          (357)
#define SUB_SEQ_DRAIN_FULL                            (358)
#define SUB_SEQ_SNOW_END                              (359)
#define SUB_SEQ_HANDLE_HAIL_TEMPORARY                 (360)
#define SUB_SEQ_HANDLE_SUN_TEMPORARY                  (361)
#define SUB_SEQ_HANDLE_RAIN_TEMPORARY                 (362)
#define SUB_SEQ_HANDLE_SANDSTORM_TEMPORARY            (363)
#define SUB_SEQ_HANDLE_SNOW_TEMPORARY                 (364)
#define SUB_SEQ_DESOLATE_LAND                         (365)
#define SUB_SEQ_PRIMORDIAL_SEA                        (366)
#define SUB_SEQ_DELTA_STREAM                          (367)
#define SUB_SEQ_TRY_CLEAR_PRIMAL_WEATHERS             (368)
#define SUB_SEQ_TRY_CLEAR_PRIMAL_WEATHERS_FAINTING    (369)
#define SUB_SEQ_CANCEL_WATER_MOVE                     (370)
#define SUB_SEQ_CANCEL_FIRE_MOVE                      (371)
#define SUB_SEQ_WEAKEN_MOVES_STRONG_WINDS             (372)
#define SUB_SEQ_PREVENT_CHANGING_WEATHER              (373)
#define SUB_SEQ_HEAL_TARGET_BURN                      (374)
#define SUB_SEQ_SWITCH_IN_ABILITY_CHECK               (375)
#define SUB_SEQ_HANDLE_CLOUD_NINE_MESSAGE             (376)
#define SUB_SEQ_GIVE_TARGET_SIMPLE                    (377)
#define SUB_SEQ_ABSORB_AND_DEF_UP_2_STAGE             (378)
#define SUB_SEQ_CANNOT_USE_MOVE                       (379)
#define SUB_SEQ_POWER_HERB_METEOR_BEAM                (380)
#define SUB_SEQ_SP_ATK_UP_RAIN_SKIP                   (381)
#define SUB_SEQ_SAFETY_GOGGLES                        (382)
#define SUB_SEQ_FORCE_SWITCH_FAIL_DYNAMAX             (383)
#define SUB_SEQ_FORCE_SWITCH_FAIL_SUCTION_CUPS        (384)
#define SUB_SEQ_FORCE_SWITCH_FAIL_INGRAIN             (385)
#define SUB_SEQ_CANT_USE_MOVE                         (386)
#define SUB_SEQ_CANT_USE_MOVE_HOOPA_CONFINED          (387)
#define SUB_SEQ_CANT_USE_MOVE_DYNAMAX_TARGET          (388)
#define SUB_SEQ_RESTORE_HP_FULL_FAIL                  (389)
#define SUB_SEQ_STAYED_AWAKE                          (390)
#define SUB_SEQ_ELECTRIC_TERRAIN_PROTECTION           (391)
#define SUB_SEQ_MISTY_TERRAIN_PROTECTION              (392)
#define SUB_SEQ_STATS_NOT_LOWERED                     (393)
#define SUB_SEQ_ATTACK_NOT_LOWERED                    (394)
#define SUB_SEQ_DEFENSE_NOT_LOWERED                   (395)
#define SUB_SEQ_ACCURACY_NOT_LOWERED                  (396)
#define SUB_SEQ_FLOWER_VEIL_FAIL                      (397)
#define SUB_SEQ_SUBSTITUTE_FAIL                       (398)
#define SUB_SEQ_ALREADY_HAS_SAME_STATUS               (399)
#define SUB_SEQ_UPROAR_STOPPING_SLEEP_MOVES           (400)
#define SUB_SEQ_UPROAR_STOPPING_REST                  (401)
#define SUB_SEQ_PROTECTED                             (402)
#define SUB_SEQ_DOESNT_AFFECT                         (403)
#define SUB_SEQ_LEVITATE_FAIL                         (404)
#define SUB_SEQ_UNAFFECTED                            (405)
#define SUB_SEQ_BUT_IT_FAILED_SPREAD                  (406)
#define SUB_SEQ_ATTACK_MISSED                         (407)
#define SUB_SEQ_MIST_END                              (408)
#define SUB_SEQ_LOST_FOCUS                            (409)
#define SUB_SEQ_PROTECTED_BY_SAFEGUARD                (410)
#define SUB_SEQ_PLAY_EAT_BERRY_ANIMATION              (411)
#define SUB_SEQ_TYPE_RESIST_BERRIES_MESSAGE           (412)
#define SUB_SEQ_DOESNT_AFFECT_ABILITY                 (413)
#define SUB_SEQ_OWN_TEMPO_FAIL                        (414)
#define SUB_SEQ_FLY_CHARGE_TURN                       (415)
#define SUB_SEQ_ITEM_SKIP_CHARGE_TURN_NEW             (416)
#define SUB_SEQ_HIGH_CRIT_CHARGE_TURN                 (417)
#define SUB_SEQ_SKY_ATTACK_CHARGE_TURN                (418)
#define SUB_SEQ_FREEZE_SHOCK_CHARGE_TURN              (419)
#define SUB_SEQ_ICE_BURN_CHARGE_TURN                  (420)
#define SUB_SEQ_DEF_UP_CHARGE_TURN                    (421)
#define SUB_SEQ_SUN_SKIPS_CHARGE_TURN                 (422)
#define SUB_SEQ_DIVE_CHARGE_TURN                      (423)
#define SUB_SEQ_DIG_CHARGE_TURN                       (424)
#define SUB_SEQ_BOUNCE_CHARGE_TURN                    (425)
#define SUB_SEQ_SHADOW_FORCE_CHARGE_TURN              (426)
#define SUB_SEQ_METEOR_BEAM_CHARGE_TURN               (427)
#define SUB_SEQ_ELECTRO_SHOT_CHARGE_TURN              (428)
#define SUB_SEQ_GEOMANCY_CHARGE_TURN                  (429)
#define SUB_SEQ_HEAL_TARGET_HP_FULL_FAIL              (430)
#define SUB_SEQ_USE_WEATHER_MOVE_FAIL                 (431)
#define SUB_SEQ_FAILED_TO_AFFECT                      (432)
#define SUB_SEQ_USER_DEF_DOWN_HIT                     (433)
#define SUB_SEQ_ATK_DEF_SPEED_UP                      (434)
#define SUB_SEQ_HYPERSPACE_FURY                       (435)
#define SUB_SEQ_RAISE_ALL_STATS_LOSE_THIRD_MAX_HP     (436)
#define SUB_SEQ_DRAIN_THREE_QUARTERS                  (437)
#define SUB_SEQ_JAW_LOCK                              (438)
#define SUB_SEQ_TOXIC_THREAD                          (439)
#define SUB_SEQ_MAKE_IT_RAIN                          (440)
#define SUB_SEQ_ATK_SP_ATK_SPEED_DOWN                 (441)
#define SUB_SEQ_ATK_SP_ATK_DOWN                       (442)
#define SUB_SEQ_TAKE_HEART                            (443)
#define SUB_SEQ_MORTAL_SPIN                           (444)
#define SUB_SEQ_TIDY_UP                               (445)
#define SUB_SEQ_BURN_AND_DRAIN_HEALTH                 (446)
#define SUB_SEQ_HANDLE_TELEPATHY                      (447)
#define SUB_SEQ_HANDLE_WIND_RIDER                     (448)
#define SUB_SEQ_HANDLE_CHARGE_BOOST                   (449)
#define SUB_SEQ_SPIKY_SHIELD                          (450)
<<<<<<< HEAD
#define SUB_SEQ_HANDLE_GEM_ACTIVATION_MESSAGE         (451)
=======
#define SUB_SEQ_HANDLE_ANGER_SHELL                    (451)
>>>>>>> 275e7b93

#define MAX_BASE_SUBSCRIPT_NUM 451

// define your custom subscripts below like this
// #define MOVE_SUBSCRIPT_PTR_CUSTOM_1 (MAX_BASE_SUBSCRIPT_NUM + 1)



// add status effect constants--used in battle effect scripts to queue up a subscript through the table in src/moves.c

#define ADD_STATUS_EFF_START_BATTLE                    (  0)
#define ADD_STATUS_EFF_APPLY_SLEEP                     (  1)
#define ADD_STATUS_EFF_APPLY_POISON                    (  2)
#define ADD_STATUS_EFF_APPLY_BURN                      (  3)
#define ADD_STATUS_EFF_APPLY_FREEZE                    (  4)
#define ADD_STATUS_EFF_APPLY_PARALYSIS                 (  5)
#define ADD_STATUS_EFF_BADLY_POISON                    (  6)
#define ADD_STATUS_EFF_APPLY_CONFUSION                 (  7)
#define ADD_STATUS_EFF_TRY_FLINCH                      (  8)
#define ADD_STATUS_EFF_REST                            (  9)
#define ADD_STATUS_EFF_UPROAR                          ( 10)
#define ADD_STATUS_EFF_PAY_DAY                         ( 11)
#define ADD_STATUS_EFF_VANISH_ON_CHARGE_TURN           ( 12)
#define ADD_STATUS_EFF_CLAMP_START                     ( 13)
#define ADD_STATUS_EFF_RECOIL_1_4                      ( 14)
#define ADD_STATUS_EFF_BOOST_STATS_ATTACK_UP           ( 15)
#define ADD_STATUS_EFF_BOOST_STATS_DEFENSE_UP          ( 16)
#define ADD_STATUS_EFF_BOOST_STATS_SPEED_UP            ( 17)
#define ADD_STATUS_EFF_BOOST_STATS_SP_ATK_UP           ( 18)
#define ADD_STATUS_EFF_BOOST_STATS_SP_DEF_UP           ( 19)
#define ADD_STATUS_EFF_BOOST_STATS_ACCURACY_UP         ( 20)
#define ADD_STATUS_EFF_BOOST_STATS_EVASION_UP          ( 21)
#define ADD_STATUS_EFF_BOOST_STATS_ATTACK_DOWN         ( 22)
#define ADD_STATUS_EFF_BOOST_STATS_DEFENSE_DOWN        ( 23)
#define ADD_STATUS_EFF_BOOST_STATS_SPEED_DOWN          ( 24)
#define ADD_STATUS_EFF_BOOST_STATS_SP_ATK_DOWN         ( 25)
#define ADD_STATUS_EFF_BOOST_STATS_SP_DEF_DOWN         ( 26)
#define ADD_STATUS_EFF_BOOST_STATS_ACCURACY_DOWN       ( 27)
#define ADD_STATUS_EFF_BOOST_STATS_EVASION_DOWN        ( 28)
#define ADD_STATUS_EFF_RECHARGE_MOVE                   ( 29)
#define ADD_STATUS_EFF_RAGE_SET                        ( 30)
#define ADD_STATUS_EFF_THIEF                           ( 31)
#define ADD_STATUS_EFF_MEAN_LOOK                       ( 32)
#define ADD_STATUS_EFF_APPLY_NIGHTMARE                 ( 33)
#define ADD_STATUS_EFF_OMNIBOOST                       ( 34)
#define ADD_STATUS_EFF_RAPID_SPIN                      ( 35)
#define ADD_STATUS_EFF_HEAL_PARALYSIS                  ( 36)
#define ADD_STATUS_EFF_SUPERPOWER_DEBUFF               ( 37)
#define ADD_STATUS_EFF_RECOIL_1_3                      ( 38)
#define ADD_STATUS_EFF_BOOST_STATS_ATTACK_UP_2         ( 39)
#define ADD_STATUS_EFF_BOOST_STATS_DEFENSE_UP_2        ( 40)
#define ADD_STATUS_EFF_BOOST_STATS_SPEED_UP_2          ( 41)
#define ADD_STATUS_EFF_BOOST_STATS_SP_ATK_UP_2         ( 42)
#define ADD_STATUS_EFF_BOOST_STATS_SP_DEF_UP_2         ( 43)
#define ADD_STATUS_EFF_BOOST_STATS_ACCURACY_UP_2       ( 44)
#define ADD_STATUS_EFF_BOOST_STATS_EVASION_UP_2        ( 45)
#define ADD_STATUS_EFF_BOOST_STATS_ATTACK_DOWN_2       ( 46)
#define ADD_STATUS_EFF_BOOST_STATS_DEFENSE_DOWN_2      ( 47)
#define ADD_STATUS_EFF_BOOST_STATS_SPEED_DOWN_2        ( 48)
#define ADD_STATUS_EFF_BOOST_STATS_SP_ATK_DOWN_2       ( 49)
#define ADD_STATUS_EFF_BOOST_STATS_SP_DEF_DOWN_2       ( 50)
#define ADD_STATUS_EFF_BOOST_STATS_ACCURACY_DOWN_2     ( 51)
#define ADD_STATUS_EFF_BOOST_STATS_EVASION_DOWN_2      ( 52)
#define ADD_STATUS_EFF_THRASHING                       ( 53)
#define ADD_STATUS_EFF_KNOCK_OFF                       ( 54)
#define ADD_STATUS_EFF_COSMIC_POWER                    ( 55)
#define ADD_STATUS_EFF_BULK_UP                         ( 56)
#define ADD_STATUS_EFF_TICKLE                          ( 57)
#define ADD_STATUS_EFF_CALM_MIND                       ( 58)
#define ADD_STATUS_EFF_DRAGON_DANCE                    ( 59)
#define ADD_STATUS_EFF_DRAIN_HALF                      ( 60)
#define ADD_STATUS_EFF_DREAM_EATER                     ( 61)
#define ADD_STATUS_EFF_CLEAR_ALL_BOOSTS                ( 62)
#define ADD_STATUS_EFF_START_BIDE                      ( 63)
#define ADD_STATUS_EFF_STRUGGLE                        ( 64)
#define ADD_STATUS_EFF_CONVERSION                      ( 65)
#define ADD_STATUS_EFF_RECOVER_HALF_HP                 ( 66)
#define ADD_STATUS_EFF_LIGHT_SCREEN                    ( 67)
#define ADD_STATUS_EFF_REFLECT                         ( 68)
#define ADD_STATUS_EFF_APPLY_MIST                      ( 69)
#define ADD_STATUS_EFF_FOCUS_ENERGY                    ( 70)
#define ADD_STATUS_EFF_MIMIC                           ( 71)
#define ADD_STATUS_EFF_APPLY_LEECH_SEED                ( 72)
#define ADD_STATUS_EFF_APPLY_DISABLE                   ( 73)
#define ADD_STATUS_EFF_APPLY_ENCORE                    ( 74)
#define ADD_STATUS_EFF_PAIN_SPLIT                      ( 75)
#define ADD_STATUS_EFF_CONVERSION_2                    ( 76)
#define ADD_STATUS_EFF_LOCKON                          ( 77)
#define ADD_STATUS_EFF_SKETCH                          ( 78)
#define ADD_STATUS_EFF_FEINT                           ( 79)
#define ADD_STATUS_EFF_DESTINY_BOND                    ( 80)
#define ADD_STATUS_EFF_SPITE                           ( 81)
#define ADD_STATUS_EFF_PROTECT                         ( 82)
#define ADD_STATUS_EFF_HEAL_BELL                       ( 83)
#define ADD_STATUS_EFF_TRY_SUBSTITUTE                  ( 84)
#define ADD_STATUS_EFF_FORCE_OUT                       ( 85)
#define ADD_STATUS_EFF_TRANSFORM                       ( 86)
#define ADD_STATUS_EFF_EVA_PLUS_ONE                    ( 87)
#define ADD_STATUS_EFF_CURSE_BOOST                     ( 88)
#define ADD_STATUS_EFF_CURSE_GHOST                     ( 89)
#define ADD_STATUS_EFF_PRINT_MESSAGE                   ( 90)
#define ADD_STATUS_EFF_FORESIGHT                       ( 91)
#define ADD_STATUS_EFF_START_PERISH_SONG               ( 92)
#define ADD_STATUS_EFF_WEATHER_MESSAGE                 ( 93)
#define ADD_STATUS_EFF_SWAGGER                         ( 94)
#define ADD_STATUS_EFF_APPLY_ATTRACT                   ( 95)
#define ADD_STATUS_EFF_APPLY_SAFEGUARD                 ( 96)
#define ADD_STATUS_EFF_PRESENT                         ( 97)
#define ADD_STATUS_EFF_MAGNITUDE                       ( 98)
#define ADD_STATUS_EFF_BATON_PASS                      ( 99)
#define ADD_STATUS_EFF_BELLY_DRUM                      (100)
#define ADD_STATUS_EFF_TELEPORT                        (101)
#define ADD_STATUS_EFF_FUTURE_SIGHT_ATTACK_MESSAGE     (102)
#define ADD_STATUS_EFF_STOCKPILE                       (103)
#define ADD_STATUS_EFF_SWALLOW                         (104)
#define ADD_STATUS_EFF_APPLY_TORMENT                   (105)
#define ADD_STATUS_EFF_FLATTER                         (106)
#define ADD_STATUS_EFF_MEMENTO                         (107)
#define ADD_STATUS_EFF_CHARGE                          (108)
#define ADD_STATUS_EFF_APPLY_TAUNT                     (109)
#define ADD_STATUS_EFF_TRICK                           (110)
#define ADD_STATUS_EFF_ROLE_PLAY                       (111)
#define ADD_STATUS_EFF_BREAK_SCREENS                   (112)
#define ADD_STATUS_EFF_YAWN                            (113)
#define ADD_STATUS_EFF_SKILL_SWAP                      (114)
#define ADD_STATUS_EFF_REFRESH                         (115)
#define ADD_STATUS_EFF_ROOST                           (116)
#define ADD_STATUS_EFF_FORCE_WAKE_UP                   (117)
#define ADD_STATUS_EFF_APPLY_GRAVITY                   (118)
#define ADD_STATUS_EFF_MIRACLE_EYE                     (119)
#define ADD_STATUS_EFF_HEALING_WISH                    (120)
#define ADD_STATUS_EFF_APPLY_TAILWIND                  (121)
#define ADD_STATUS_EFF_CLOSE_COMBAT_DEBUFF             (122)
#define ADD_STATUS_EFF_POWER_TRICK                     (123)
#define ADD_STATUS_EFF_GASTRO_ACID                     (124)
#define ADD_STATUS_EFF_APPLY_LUCKY_CHANT               (125)
#define ADD_STATUS_EFF_POWER_SWAP                      (126)
#define ADD_STATUS_EFF_GUARD_SWAP                      (127)
#define ADD_STATUS_EFF_WORRY_SEED                      (128)
#define ADD_STATUS_EFF_HEART_SWAP                      (129)
#define ADD_STATUS_EFF_FLARE_BLITZ                     (130)
#define ADD_STATUS_EFF_DEFOG                           (131)
#define ADD_STATUS_EFF_APPLY_HEAL_BLOCK                (132)
#define ADD_STATUS_EFF_PIVOT_ATTACK                    (133)
#define ADD_STATUS_EFF_EMBARGO                         (134)
#define ADD_STATUS_EFF_PLUCK                           (135)
#define ADD_STATUS_EFF_FLING                           (136)
#define ADD_STATUS_EFF_VOLT_TACKLE                     (137)
#define ADD_STATUS_EFF_RECOIL_1_2                      (138)
#define ADD_STATUS_EFF_BURN_OR_FLINCH                  (139)
#define ADD_STATUS_EFF_FREEZE_OR_FLINCH                (140)
#define ADD_STATUS_EFF_PARA_OR_FLINCH                  (141)
#define ADD_STATUS_EFF_CHATTER                         (142)
#define ADD_STATUS_EFF_LUNAR_DANCE                     (143)
#define ADD_STATUS_EFF_SYNCHRONIZE                     (144)
#define ADD_STATUS_EFF_RAISE_ATTACK_AND_ACCURACY       (145)
#define ADD_STATUS_EFF_GUARD_SPLIT                     (146)
#define ADD_STATUS_EFF_POWER_SPLIT                     (147)
#define ADD_STATUS_EFF_QUIVER_DANCE                    (148)
#define ADD_STATUS_EFF_CHANGE_TARGET_TO_WATER_TYPE     (149)
#define ADD_STATUS_EFF_COIL                            (150)
#define ADD_STATUS_EFF_SHIFT_GEAR                      (151)
#define ADD_STATUS_EFF_SHELL_SMASH                     (152)
#define ADD_STATUS_EFF_V_CREATE                        (153)
#define ADD_STATUS_EFF_AUTOTOMIZE                      (154)
#define ADD_STATUS_EFF_HANDLE_GROWTH                   (155)
#define ADD_STATUS_EFF_WORK_UP                         (156)
#define ADD_STATUS_EFF_SPICY_EXTRACT                   (157)
#define ADD_STATUS_EFF_FILLET_AWAY                     (158)
#define ADD_STATUS_EFF_SHED_TAIL                       (159)
#define ADD_STATUS_EFF_AFTER_YOU                       (160)
#define ADD_STATUS_EFF_QUASH                           (161)
#define ADD_STATUS_EFF_DRAIN_FULL                      (162)
#define ADD_STATUS_EFF_SIMPLE_BEAM                     (163)
#define ADD_STATUS_EFF_BOOST_STATS_ATTACK_UP_3         (164)
#define ADD_STATUS_EFF_BOOST_STATS_DEFENSE_UP_3        (165)
#define ADD_STATUS_EFF_BOOST_STATS_SPEED_UP_3          (166)
#define ADD_STATUS_EFF_BOOST_STATS_SP_ATK_UP_3         (167)
#define ADD_STATUS_EFF_BOOST_STATS_SP_DEF_UP_3         (168)
#define ADD_STATUS_EFF_BOOST_STATS_ACCURACY_UP_3       (169)
#define ADD_STATUS_EFF_BOOST_STATS_EVASION_UP_3        (170)
#define ADD_STATUS_EFF_BOOST_STATS_ATTACK_DOWN_3       (171)
#define ADD_STATUS_EFF_BOOST_STATS_DEFENSE_DOWN_3      (172)
#define ADD_STATUS_EFF_BOOST_STATS_SPEED_DOWN_3        (173)
#define ADD_STATUS_EFF_BOOST_STATS_SP_ATK_DOWN_3       (174)
#define ADD_STATUS_EFF_BOOST_STATS_SP_DEF_DOWN_3       (175)
#define ADD_STATUS_EFF_BOOST_STATS_ACCURACY_DOWN_3     (176)
#define ADD_STATUS_EFF_BOOST_STATS_EVASION_DOWN_3      (177)
#define ADD_STATUS_EFF_USER_DEF_DOWN_HIT               (178)
#define ADD_STATUS_EFF_ATK_DEF_SPEED_UP                (179)
#define ADD_STATUS_EFF_HYPERSPACE_FURY                 (180)
#define ADD_STATUS_EFF_CLANGOROUS_SOUL                 (181)
#define ADD_STATUS_EFF_DRAIN_THREE_QUARTERS            (182)
#define ADD_STATUS_EFF_JAW_LOCK                        (183)
#define ADD_STATUS_EFF_TOXIC_THREAD                    (184)
#define ADD_STATUS_EFF_MAKE_IT_RAIN	                   (185)
#define ADD_STATUS_EFF_ATK_SP_ATK_SPEED_DOWN           (186)
#define ADD_STATUS_EFF_ATK_SP_ATK_DOWN                 (187)
#define ADD_STATUS_EFF_TAKE_HEART                      (188)
#define ADD_STATUS_EFF_MORTAL_SPIN                     (189)
#define ADD_STATUS_EFF_TIDY_UP                         (190)
#define ADD_STATUS_EFF_BURN_AND_DRAIN_HEALTH           (191)


// additional effect constants
#define ADD_STATUS_NONE (0)
#define ADD_STATUS_DIRECT (1)
#define ADD_STATUS_INDIRECT (2)
#define ADD_STATUS_ABILITY (3)
#define ADD_STATUS_MOVE_EFFECT (4)
#define ADD_STATUS_SOUBIITEM (5)
#define ADD_STATUS_DOKUBISI (6)
#define ADD_STATUS_IGNORE (7)

#define BATTLE_ANIMATION_NONE               0
#define BATTLE_ANIMATION_ASLEEP             1
#define BATTLE_ANIMATION_POISONED           2
#define BATTLE_ANIMATION_BURNED             3
#define BATTLE_ANIMATION_FROZEN             4
#define BATTLE_ANIMATION_PARALYZED          5
#define BATTLE_ANIMATION_CONFUSED           6
#define BATTLE_ANIMATION_INFATUATED         7
#define BATTLE_ANIMATION_LEVEL_UP           8
#define BATTLE_ANIMATION_BAG_ITEM           9
#define BATTLE_ANIMATION_HELD_ITEM          10
#define BATTLE_ANIMATION_SHINY              11
#define BATTLE_ANIMATION_STAT_BOOST         12
#define BATTLE_ANIMATION_STAT_DROP          13
#define BATTLE_ANIMATION_RESTORE_HP         14
#define BATTLE_ANIMATION_SUB_OUT            15
#define BATTLE_ANIMATION_SUB_IN             16
#define BATTLE_ANIMATION_ITEM_ESCAPE        17
#define BATTLE_ANIMATION_WEATHER_FOG        18
#define BATTLE_ANIMATION_WEATHER_RAIN       19
#define BATTLE_ANIMATION_WEATHER_HAIL       20
#define BATTLE_ANIMATION_WEATHER_SAND       21
#define BATTLE_ANIMATION_WEATHER_SUN        22

#define MOVE_SIDE_EFFECT_BREAK_SCREENS 0x800000
#define MOVE_SIDE_EFFECT_CHECK_SUBSTITUTE 0x1000000
#define MOVE_SIDE_EFFECT_CHECK_HP_AND_SUBSTITUTE 0x2000000
#define MOVE_SIDE_EFFECT_PROBABILISTIC 0x4000000
#define MOVE_SIDE_EFFECT_CANNOT_PREVENT 0x8000000
#define MOVE_SIDE_EFFECT_CHECK_HP 0x10000000
#define MOVE_SIDE_EFFECT_ON_HIT 0x20000000
#define MOVE_SIDE_EFFECT_TO_ATTACKER 0x40000000
#define MOVE_SIDE_EFFECT_TO_DEFENDER 0x80000000
#define MOVE_SIDE_EFFECT_FLAGS 0xFF800000
#define MOVE_SIDE_EFFECT_SUBSCRIPT 0xFF800001


#endif<|MERGE_RESOLUTION|>--- conflicted
+++ resolved
@@ -458,13 +458,10 @@
 #define SUB_SEQ_HANDLE_WIND_RIDER                     (448)
 #define SUB_SEQ_HANDLE_CHARGE_BOOST                   (449)
 #define SUB_SEQ_SPIKY_SHIELD                          (450)
-<<<<<<< HEAD
-#define SUB_SEQ_HANDLE_GEM_ACTIVATION_MESSAGE         (451)
-=======
 #define SUB_SEQ_HANDLE_ANGER_SHELL                    (451)
->>>>>>> 275e7b93
-
-#define MAX_BASE_SUBSCRIPT_NUM 451
+#define SUB_SEQ_HANDLE_GEM_ACTIVATION_MESSAGE         (452)
+
+#define MAX_BASE_SUBSCRIPT_NUM 452
 
 // define your custom subscripts below like this
 // #define MOVE_SUBSCRIPT_PTR_CUSTOM_1 (MAX_BASE_SUBSCRIPT_NUM + 1)
