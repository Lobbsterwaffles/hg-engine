--- conflicted
+++ resolved
@@ -423,7 +423,10 @@
 # ov12_02251A28_hook setup
 0012 02251A28 60 B4 C0 46
 
-<<<<<<< HEAD
+# normal as a second type should show up in the dex/pc
+0018 021F21AE C0 46
+0014 021F3DB0 C0 46
+
 # Trainer class music table range
 arm9 08051886 50
 
@@ -435,9 +438,4 @@
 arm9 080518CA 28
 
 # sTrainerEncounterMusicParam table range
-arm9 080550D4 2C
-=======
-# normal as a second type should show up in the dex/pc
-0018 021F21AE C0 46
-0014 021F3DB0 C0 46
->>>>>>> a91d9df3
+arm9 080550D4 2C