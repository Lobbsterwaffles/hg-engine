
{STRVAR_1 1, 0, 0} gained\n{STRVAR_1 54, 1, 0} Exp. Points!\r
{STRVAR_1 1, 0, 0} gained a boosted\n{STRVAR_1 54, 1, 0} Exp. Points!\r
{STRVAR_1 1, 0, 0} grew to\nLv. {STRVAR_1 52, 1, 0}!{WAIT 5}{WAIT 2}\r
{STRVAR_1 1, 0, 0} learned\n{STRVAR_1 6, 1, 0}!{WAIT 5}{WAIT 2}\r
{STRVAR_1 1, 0, 0} wants to learn the move\n{STRVAR_1 6, 1, 0}.\r
But {STRVAR_1 1, 0, 0} can’t learn\nmore than four moves.\r
Should another move be forgotten and\nreplaced with {STRVAR_1 6, 1, 0}?\r
{STRVAR_1 1, 0, 0} forgot the move\n{STRVAR_1 6, 2, 0}.\r
Give up on learning the move\n{STRVAR_1 6, 1, 0}?\r
{STRVAR_1 1, 0, 0} did not learn\n{STRVAR_1 6, 1, 0}.\r
Use next Pokémon?{YESNO 0}
{STRVAR_1 1, 0, 0}’s\nattack missed!
The wild {STRVAR_1 1, 0, 0}’s\nattack missed!
The attack of the opposing\n{STRVAR_1 1, 0, 0} missed!
{STRVAR_1 1, 0, 0}\nprotected itself!
The wild {STRVAR_1 1, 0, 0}\nprotected itself!
The opposing {STRVAR_1 1, 0, 0}\nprotected itself!
{STRVAR_1 1, 0, 0} avoided damage\nby using {STRVAR_1 5, 1, 0}!
The wild {STRVAR_1 1, 0, 0} avoided\ndamage by using {STRVAR_1 5, 1, 0}!
The opposing {STRVAR_1 1, 0, 0} avoided\ndamage by using {STRVAR_1 5, 1, 0}!
{STRVAR_1 1, 0, 0} makes Ground moves\nmiss by using {STRVAR_1 5, 1, 0}!
The wild {STRVAR_1 1, 0, 0} makes Ground\nmoves miss by using {STRVAR_1 5, 1, 0}!
The opposing {STRVAR_1 1, 0, 0} makes Ground\nmoves miss by using {STRVAR_1 5, 1, 0}!
{STRVAR_1 1, 0, 0} avoided\nthe attack!
The wild {STRVAR_1 1, 0, 0} avoided\nthe attack!
The opposing {STRVAR_1 1, 0, 0} avoided\nthe attack!
It doesn’t affect\n{STRVAR_1 1, 0, 0}...
It doesn’t affect\nthe wild {STRVAR_1 1, 0, 0}...
It doesn’t affect\nthe opposing {STRVAR_1 1, 0, 0}...
{STRVAR_1 1, 0, 0} fainted!\r
The wild {STRVAR_1 1, 0, 0} fainted!\r
The opposing {STRVAR_1 1, 0, 0} fainted!\r
You got ${STRVAR_1 54, 1, 0}\nfor winning!\r
You panicked and dropped ${STRVAR_1 54, 1, 0}...\r
You gave ${STRVAR_1 54, 1, 0}\nto the winner...\r
You have no more Pokémon\nthat can fight!\r
You were overwhelmed by your defeat!\r
... ... ... ...\r
{STRVAR_1 1, 0, 0} prevents\nescape with {STRVAR_1 5, 1, 0}!\r
The wild {STRVAR_1 1, 0, 0} prevents\nescape with {STRVAR_1 5, 1, 0}!\r
The opposing {STRVAR_1 1, 0, 0} prevents\nescape with {STRVAR_1 5, 1, 0}!\r
You couldn’t get away!\r
{STRVAR_1 1, 0, 0} can’t escape!\r
The wild {STRVAR_1 1, 0, 0} can’t escape!\r
The opposing {STRVAR_1 1, 0, 0} can’t escape!\r
The Pokémon was\nhit {STRVAR_1 50, 0, 0} time(s)!
{STRVAR_1 1, 0, 0}\nfell asleep!
The wild {STRVAR_1 1, 0, 0}\nfell asleep!
The opposing {STRVAR_1 1, 0, 0}\nfell asleep!
{STRVAR_1 1, 0, 0}’s {STRVAR_1 5, 1, 0} made\n{STRVAR_1 1, 2, 0} fall asleep!
{STRVAR_1 1, 0, 0}’s {STRVAR_1 5, 1, 0} made\nthe wild {STRVAR_1 1, 2, 0} fall asleep!
{STRVAR_1 1, 0, 0}’s {STRVAR_1 5, 1, 0} made\nthe opposing {STRVAR_1 1, 2, 0} fall asleep!
The wild {STRVAR_1 1, 0, 0}’s\n{STRVAR_1 5, 1, 0} made {STRVAR_1 1, 2, 0}\ffall asleep!
The wild {STRVAR_1 1, 0, 0}’s\n{STRVAR_1 5, 1, 0} made the wild\f{STRVAR_1 1, 2, 0} fall asleep!
The opposing {STRVAR_1 1, 0, 0}’s\n{STRVAR_1 5, 1, 0} made {STRVAR_1 1, 2, 0}\ffall asleep!
The opposing {STRVAR_1 1, 0, 0}’s\n{STRVAR_1 5, 1, 0} made the opposing\f{STRVAR_1 1, 2, 0} fall asleep!
{STRVAR_1 1, 0, 0} is\nalready asleep!
The wild {STRVAR_1 1, 0, 0} is\nalready asleep!
The opposing {STRVAR_1 1, 0, 0} is\nalready asleep!
{STRVAR_1 1, 0, 0}\nwasn’t affected!
The wild {STRVAR_1 1, 0, 0}\nwasn’t affected!
The opposing {STRVAR_1 1, 0, 0}\nwasn’t affected!
{STRVAR_1 1, 0, 0}\nwas poisoned!
The wild {STRVAR_1 1, 0, 0}\nwas poisoned!
The opposing {STRVAR_1 1, 0, 0}\nwas poisoned!
{STRVAR_1 1, 0, 0}’s {STRVAR_1 5, 1, 0}\npoisoned {STRVAR_1 1, 2, 0}!
{STRVAR_1 1, 0, 0}’s {STRVAR_1 5, 1, 0}\npoisoned the wild {STRVAR_1 1, 2, 0}!
{STRVAR_1 1, 0, 0}’s {STRVAR_1 5, 1, 0}\npoisoned the opposing {STRVAR_1 1, 2, 0}!
The wild {STRVAR_1 1, 0, 0}’s\n{STRVAR_1 5, 1, 0} poisoned\f{STRVAR_1 1, 2, 0}!
The wild {STRVAR_1 1, 0, 0}’s\n{STRVAR_1 5, 1, 0} poisoned\fthe wild {STRVAR_1 1, 2, 0}!
The opposing {STRVAR_1 1, 0, 0}’s\n{STRVAR_1 5, 1, 0} poisoned\f{STRVAR_1 1, 2, 0}!
The opposing {STRVAR_1 1, 0, 0}’s\n{STRVAR_1 5, 1, 0} poisoned\fthe opposing {STRVAR_1 1, 2, 0}!
{STRVAR_1 1, 0, 0} was hurt\nby its poisoning!
The wild {STRVAR_1 1, 0, 0} was hurt\nby its poisoning!
The opposing {STRVAR_1 1, 0, 0} was hurt\nby its poisoning!
{STRVAR_1 1, 0, 0} is already\npoisoned.
The wild {STRVAR_1 1, 0, 0} is already\npoisoned.
The opposing {STRVAR_1 1, 0, 0} is already\npoisoned.
{STRVAR_1 1, 0, 0} was badly\npoisoned!
The wild {STRVAR_1 1, 0, 0} was badly\npoisoned!
The opposing {STRVAR_1 1, 0, 0} was badly\npoisoned!
{STRVAR_1 1, 0, 0} had its\nenergy drained!
The wild {STRVAR_1 1, 0, 0} had its\nenergy drained!
The opposing {STRVAR_1 1, 0, 0} had its\nenergy drained!
{STRVAR_1 1, 0, 0} was burned!
The wild {STRVAR_1 1, 0, 0}\nwas burned!
The opposing {STRVAR_1 1, 0, 0}\nwas burned!
{STRVAR_1 1, 0, 0}’s {STRVAR_1 5, 1, 0}\nburned {STRVAR_1 1, 2, 0}!
{STRVAR_1 1, 0, 0}’s {STRVAR_1 5, 1, 0}\nburned the wild {STRVAR_1 1, 2, 0}!
{STRVAR_1 1, 0, 0}’s {STRVAR_1 5, 1, 0}\nburned the opposing {STRVAR_1 1, 2, 0}!
The wild {STRVAR_1 1, 0, 0}’s\n{STRVAR_1 5, 1, 0} burned {STRVAR_1 1, 2, 0}!
The wild {STRVAR_1 1, 0, 0}’s\n{STRVAR_1 5, 1, 0} burned the wild\f{STRVAR_1 1, 2, 0}!
The opposing {STRVAR_1 1, 0, 0}’s\n{STRVAR_1 5, 1, 0} burned {STRVAR_1 1, 2, 0}!
The opposing {STRVAR_1 1, 0, 0}’s\n{STRVAR_1 5, 1, 0} burned the opposing\f{STRVAR_1 1, 2, 0}!
{STRVAR_1 1, 0, 0} is hurt\nby its burn!
The wild {STRVAR_1 1, 0, 0} is hurt\nby its burn!
The opposing {STRVAR_1 1, 0, 0} is hurt\nby its burn!
{STRVAR_1 1, 0, 0} already\nhas a burn.
The wild {STRVAR_1 1, 0, 0} already\nhas a burn.
The opposing {STRVAR_1 1, 0, 0} already\nhas a burn.
{STRVAR_1 1, 0, 0} was\nfrozen solid!
The wild {STRVAR_1 1, 0, 0} was\nfrozen solid!
The opposing {STRVAR_1 1, 0, 0} was\nfrozen solid!
{STRVAR_1 1, 0, 0}’s {STRVAR_1 5, 1, 0}\nfroze {STRVAR_1 1, 2, 0} solid!
{STRVAR_1 1, 0, 0}’s {STRVAR_1 5, 1, 0}\nfroze the wild {STRVAR_1 1, 2, 0} solid!
{STRVAR_1 1, 0, 0}’s {STRVAR_1 5, 1, 0}\nfroze the opposing {STRVAR_1 1, 2, 0} solid!
The wild {STRVAR_1 1, 0, 0}’s\n{STRVAR_1 5, 1, 0} froze {STRVAR_1 1, 2, 0}\fsolid!
The wild {STRVAR_1 1, 0, 0}’s\n{STRVAR_1 5, 1, 0} froze the wild\f{STRVAR_1 1, 2, 0} solid!
The opposing {STRVAR_1 1, 0, 0}’s\n{STRVAR_1 5, 1, 0} froze {STRVAR_1 1, 2, 0}\fsolid!
The opposing {STRVAR_1 1, 0, 0}’s\n{STRVAR_1 5, 1, 0} froze the opposing\f{STRVAR_1 1, 2, 0} solid!
{STRVAR_1 1, 0, 0} is\nfrozen solid!
The wild {STRVAR_1 1, 0, 0} is\nfrozen solid!
The opposing {STRVAR_1 1, 0, 0} is\nfrozen solid!
{STRVAR_1 1, 0, 0} thawed out!
The wild {STRVAR_1 1, 0, 0} thawed out!
The opposing {STRVAR_1 1, 0, 0} thawed out!
{STRVAR_1 1, 0, 0}’s\n{STRVAR_1 6, 1, 0} melted the ice!
The wild {STRVAR_1 1, 0, 0}’s\n{STRVAR_1 6, 1, 0} melted the ice!
The opposing {STRVAR_1 1, 0, 0}’s\n{STRVAR_1 6, 1, 0} melted the ice!
{STRVAR_1 1, 0, 0} is paralyzed,\nso it may be unable to move!
The wild {STRVAR_1 1, 0, 0} is paralyzed,\nso it may be unable to move!
The opposing {STRVAR_1 1, 0, 0} is paralyzed,\nso it may be unable to move!
{STRVAR_1 1, 0, 0}’s {STRVAR_1 5, 1, 0}\nparalyzed {STRVAR_1 1, 2, 0},\fso it may be unable to move!
{STRVAR_1 1, 0, 0}’s {STRVAR_1 5, 1, 0}\nparalyzed the wild {STRVAR_1 1, 2, 0},\fso it may be unable to move!
{STRVAR_1 1, 0, 0}’s {STRVAR_1 5, 1, 0}\nparalyzed the opposing {STRVAR_1 1, 2, 0},\fso it may be unable to move!
The wild {STRVAR_1 1, 0, 0}’s {STRVAR_1 5, 1, 0}\nparalyzed {STRVAR_1 1, 2, 0},\fso it may be unable to move!
The wild {STRVAR_1 1, 0, 0}’s\n{STRVAR_1 5, 1, 0} paralyzed the wild\f{STRVAR_1 1, 2, 0},\fso it may be unable to move!
The opposing {STRVAR_1 1, 0, 0}’s\n{STRVAR_1 5, 1, 0} paralyzed\f{STRVAR_1 1, 2, 0},\fso it may be unable to move!
The opposing {STRVAR_1 1, 0, 0}’s\n{STRVAR_1 5, 1, 0} paralyzed the opposing\f{STRVAR_1 1, 2, 0},\fso it may be unable to move!
{STRVAR_1 1, 0, 0} couldn’t move\nbecause it’s paralyzed!
The wild {STRVAR_1 1, 0, 0} couldn’t move\nbecause it’s paralyzed!
The opposing {STRVAR_1 1, 0, 0} couldn’t move\nbecause it’s paralyzed!
{STRVAR_1 1, 0, 0} is\nalready paralyzed!
The wild {STRVAR_1 1, 0, 0} is\nalready paralyzed!
The opposing {STRVAR_1 1, 0, 0} is\nalready paralyzed!
{STRVAR_1 1, 0, 0} was\ncured of paralysis!
The wild {STRVAR_1 1, 0, 0} was\ncured of paralysis!
The opposing {STRVAR_1 1, 0, 0} was\ncured of paralysis!
{STRVAR_1 1, 0, 0}’s\ndream was eaten!
The wild {STRVAR_1 1, 0, 0}’s\ndream was eaten!
The opposing {STRVAR_1 1, 0, 0}’s\ndream was eaten!
{STRVAR_1 1, 0, 0}’s {STRVAR_1 13, 1, 0}\nwon’t go higher!
The wild {STRVAR_1 1, 0, 0}’s {STRVAR_1 13, 1, 0}\nwon’t go higher!
The opposing {STRVAR_1 1, 0, 0}’s {STRVAR_1 13, 1, 0}\nwon’t go higher!
{STRVAR_1 1, 0, 0}’s {STRVAR_1 13, 1, 0}\nwon’t go lower!
The wild {STRVAR_1 1, 0, 0}’s {STRVAR_1 13, 1, 0}\nwon’t go lower!
The opposing {STRVAR_1 1, 0, 0}’s {STRVAR_1 13, 1, 0}\nwon’t go lower!
The effect of your team’s\n{STRVAR_1 6, 0, 0} wore off!
The effect of the opposing\n{STRVAR_1 6, 0, 0} wore off!
{STRVAR_1 1, 0, 0} is\nconfused!
The wild {STRVAR_1 1, 0, 0} is\nconfused!
The opposing {STRVAR_1 1, 0, 0} is\nconfused!
{STRVAR_1 1, 0, 0} snapped\nout of its confusion!
The wild {STRVAR_1 1, 0, 0} snapped\nout of its confusion!
The opposing {STRVAR_1 1, 0, 0} snapped\nout of its confusion!
{STRVAR_1 1, 0, 0} became\nconfused!
The wild {STRVAR_1 1, 0, 0} became\nconfused!
The opposing {STRVAR_1 1, 0, 0} became\nconfused!
{STRVAR_1 1, 0, 0} is\nalready confused!
The wild {STRVAR_1 1, 0, 0} is\nalready confused!
The opposing {STRVAR_1 1, 0, 0} is\nalready confused!
{STRVAR_1 1, 0, 0}\nfell in love!
The wild {STRVAR_1 1, 0, 0}\nfell in love!
The opposing {STRVAR_1 1, 0, 0}\nfell in love!
{STRVAR_1 1, 0, 0} is in love\nwith {STRVAR_1 1, 1, 0}!
{STRVAR_1 1, 0, 0} is in love\nwith the wild {STRVAR_1 1, 1, 0}!
{STRVAR_1 1, 0, 0} is in love\nwith the opposing {STRVAR_1 1, 1, 0}!
The wild {STRVAR_1 1, 0, 0} is in love\nwith {STRVAR_1 1, 1, 0}!
The wild {STRVAR_1 1, 0, 0} is in love\nwith the wild {STRVAR_1 1, 1, 0}!
The opposing {STRVAR_1 1, 0, 0} is in love\nwith {STRVAR_1 1, 1, 0}!
The opposing {STRVAR_1 1, 0, 0} is in love\nwith the opposing {STRVAR_1 1, 1, 0}!
{STRVAR_1 1, 0, 0} is\nimmobilized by love!
The wild {STRVAR_1 1, 0, 0} is\nimmobilized by love!
The opposing {STRVAR_1 1, 0, 0} is\nimmobilized by love!
{STRVAR_1 1, 0, 0} was\nblown away!
The wild {STRVAR_1 1, 0, 0} was\nblown away!
The opposing {STRVAR_1 1, 0, 0} was\nblown away!
{STRVAR_1 1, 0, 0} transformed\ninto the {STRVAR_1 15, 1, 0} type!
The wild {STRVAR_1 1, 0, 0} transformed\ninto the {STRVAR_1 15, 1, 0} type!
The opposing {STRVAR_1 1, 0, 0} transformed\ninto the {STRVAR_1 15, 1, 0} type!
{STRVAR_1 1, 0, 0} flinched!
The wild {STRVAR_1 1, 0, 0} flinched!
The opposing {STRVAR_1 1, 0, 0} flinched!
{STRVAR_1 1, 0, 0}’s HP\nwas restored!
The wild {STRVAR_1 1, 0, 0}’s HP\nwas restored!
The opposing {STRVAR_1 1, 0, 0}’s HP\nwas restored!
{STRVAR_1 1, 0, 0}’s\nHP is full!
The wild {STRVAR_1 1, 0, 0}’s\nHP is full!
The opposing {STRVAR_1 1, 0, 0}’s\nHP is full!
Light Screen made your team\nstronger against special moves!
Light Screen made the opposing team\nstronger against special moves!
Light Screen made your team\nstronger against special moves!
Light Screen made the opposing team\nstronger against special moves!
Reflect made your team\nstronger against physical moves!
Reflect made the opposing team\nstronger against physical moves!
Reflect made your team\nstronger against physical moves!
Reflect made the opposing team\nstronger against physical moves!
Your team became cloaked in\na mystical veil!
The opposing team became\ncloaked in a mystical veil!
{STRVAR_1 1, 0, 0} is\nprotected by Safeguard!
The wild {STRVAR_1 1, 0, 0} is\nprotected by Safeguard!
The opposing {STRVAR_1 1, 0, 0} is\nprotected by Safeguard!
Your team is no longer\nprotected by Safeguard!
The opposing team is no longer\nprotected by Safeguard!
{STRVAR_1 1, 0, 0} went\nto sleep!
The wild {STRVAR_1 1, 0, 0} went\nto sleep!
The opposing {STRVAR_1 1, 0, 0} went\nto sleep!
{STRVAR_1 1, 0, 0} slept and\nrestored its HP!
The wild {STRVAR_1 1, 0, 0} slept and\nrestored its HP!
The opposing {STRVAR_1 1, 0, 0} slept and\nrestored its HP!
{STRVAR_1 1, 0, 0} whipped\nup a whirlwind!
The wild {STRVAR_1 1, 0, 0} whipped\nup a whirlwind!
The opposing {STRVAR_1 1, 0, 0} whipped\nup a whirlwind!
{STRVAR_1 1, 0, 0} absorbed\nlight!
The wild {STRVAR_1 1, 0, 0} absorbed\nlight!
The opposing {STRVAR_1 1, 0, 0} absorbed\nlight!
{STRVAR_1 1, 0, 0} tucked in\nits head!
The wild {STRVAR_1 1, 0, 0} tucked in\nits head!
The opposing {STRVAR_1 1, 0, 0} tucked in\nits head!
{STRVAR_1 1, 0, 0} became\ncloaked in a harsh light!
The wild {STRVAR_1 1, 0, 0} became\ncloaked in a harsh light!
The opposing {STRVAR_1 1, 0, 0} became\ncloaked in a harsh light!
{STRVAR_1 1, 0, 0} flew\nup high!
The wild {STRVAR_1 1, 0, 0} flew\nup high!
The opposing {STRVAR_1 1, 0, 0} flew\nup high!
{STRVAR_1 1, 0, 0} burrowed its\nway under the ground!
The wild {STRVAR_1 1, 0, 0} burrowed\nits way under the ground!
The opposing {STRVAR_1 1, 0, 0} burrowed its\nway under the ground!
{STRVAR_1 1, 0, 0} hid\nunderwater!
The wild {STRVAR_1 1, 0, 0} hid\nunderwater!
The opposing {STRVAR_1 1, 0, 0} hid\nunderwater!
{STRVAR_1 1, 0, 0} sprang up!
The wild {STRVAR_1 1, 0, 0} sprang up!
The opposing {STRVAR_1 1, 0, 0} sprang up!
{STRVAR_1 1, 0, 0} was squeezed\nby {STRVAR_1 1, 1, 0}!
{STRVAR_1 1, 0, 0} was squeezed\nby the wild {STRVAR_1 1, 1, 0}!
{STRVAR_1 1, 0, 0} was squeezed\nby the opposing {STRVAR_1 1, 1, 0}!
The wild {STRVAR_1 1, 0, 0} was squeezed\nby {STRVAR_1 1, 1, 0}!
The wild {STRVAR_1 1, 0, 0} was squeezed\nby the wild {STRVAR_1 1, 1, 0}!
The opposing {STRVAR_1 1, 0, 0} was squeezed\nby {STRVAR_1 1, 1, 0}!
The opposing {STRVAR_1 1, 0, 0} was squeezed\nby the opposing {STRVAR_1 1, 1, 0}!
{STRVAR_1 1, 0, 0} became trapped\nin the vortex!
The wild {STRVAR_1 1, 0, 0} became trapped\nin the vortex!
The opposing {STRVAR_1 1, 0, 0} became trapped\nin the vortex!
{STRVAR_1 1, 0, 0} was trapped\nby the quicksand!
The wild {STRVAR_1 1, 0, 0} was trapped\nby the quicksand!
The opposing {STRVAR_1 1, 0, 0} was trapped\nby the quicksand!
{STRVAR_1 1, 0, 0} was wrapped by\n{STRVAR_1 1, 1, 0}!
{STRVAR_1 1, 0, 0} was wrapped by\nthe wild {STRVAR_1 1, 1, 0}!
{STRVAR_1 1, 0, 0} was wrapped by\nthe opposing {STRVAR_1 1, 1, 0}!
The wild {STRVAR_1 1, 0, 0} was wrapped\nby {STRVAR_1 1, 1, 0}!
The wild {STRVAR_1 1, 0, 0} was wrapped\nby the wild {STRVAR_1 1, 1, 0}!
The opposing {STRVAR_1 1, 0, 0} was wrapped\nby {STRVAR_1 1, 1, 0}!
The opposing {STRVAR_1 1, 0, 0} was wrapped\nby the opposing {STRVAR_1 1, 1, 0}!
{STRVAR_1 1, 1, 0} clamped\n{STRVAR_1 1, 0, 0}!
The wild {STRVAR_1 1, 1, 0} clamped\n{STRVAR_1 1, 0, 0}!
The opposing {STRVAR_1 1, 1, 0} clamped\n{STRVAR_1 1, 0, 0}!
{STRVAR_1 1, 1, 0} clamped\nthe wild {STRVAR_1 1, 0, 0}!
The wild {STRVAR_1 1, 1, 0} clamped\nthe wild {STRVAR_1 1, 0, 0}!
{STRVAR_1 1, 1, 0} clamped\nthe opposing {STRVAR_1 1, 0, 0}!
The opposing {STRVAR_1 1, 1, 0} clamped\nthe opposing {STRVAR_1 1, 0, 0}!
{STRVAR_1 1, 0, 0} is hurt\nby {STRVAR_1 6, 1, 0}!
The wild {STRVAR_1 1, 0, 0} is hurt\nby {STRVAR_1 6, 1, 0}!
The opposing {STRVAR_1 1, 0, 0} is hurt\nby {STRVAR_1 6, 1, 0}!
{STRVAR_1 1, 0, 0} was freed\nfrom {STRVAR_1 6, 1, 0}!
The wild {STRVAR_1 1, 0, 0} was freed\nfrom {STRVAR_1 6, 1, 0}!
The opposing {STRVAR_1 1, 0, 0} was freed\nfrom {STRVAR_1 6, 1, 0}!
{STRVAR_1 1, 0, 0} kept going\nand crashed!
The wild {STRVAR_1 1, 0, 0} kept going\nand crashed!
The opposing {STRVAR_1 1, 0, 0} kept going\nand crashed!
Your team became\nshrouded in mist!
The opposing team became\nshrouded in mist!
{STRVAR_1 1, 0, 0} is protected\nby the mist!
The wild {STRVAR_1 1, 0, 0} is protected\nby the mist!
The opposing {STRVAR_1 1, 0, 0} is protected\nby the mist!
{STRVAR_1 1, 0, 0} is getting\npumped!
The wild {STRVAR_1 1, 0, 0} is getting\npumped!
The opposing {STRVAR_1 1, 0, 0} is getting\npumped!
{STRVAR_1 1, 0, 0} was damaged\nby the recoil!
The wild {STRVAR_1 1, 0, 0} was damaged\nby the recoil!
The opposing {STRVAR_1 1, 0, 0} was damaged\nby the recoil!
{STRVAR_1 1, 0, 0} protected\nitself!
The wild {STRVAR_1 1, 0, 0} protected\nitself!
The opposing {STRVAR_1 1, 0, 0} protected\nitself!
{STRVAR_1 1, 1, 0} is buffeted\nby the {STRVAR_1 6, 0, 0}!
The wild {STRVAR_1 1, 1, 0} is buffeted\nby the {STRVAR_1 6, 0, 0}!
The opposing {STRVAR_1 1, 1, 0} is buffeted\nby the {STRVAR_1 6, 0, 0}!
Your team’s {STRVAR_1 6, 0, 0}\nwore off!
The opposing team’s {STRVAR_1 6, 0, 0}\nwore off!
{STRVAR_1 1, 0, 0} was seeded!
The wild {STRVAR_1 1, 0, 0}\nwas seeded!
The opposing {STRVAR_1 1, 0, 0}\nwas seeded!
{STRVAR_1 1, 0, 0} evaded\nthe attack!
The wild {STRVAR_1 1, 0, 0} evaded\nthe attack!
The opposing {STRVAR_1 1, 0, 0} evaded\nthe attack!
{STRVAR_1 1, 0, 0}’s health is\nsapped by Leech Seed!
The wild {STRVAR_1 1, 0, 0}’s health is\nsapped by Leech Seed!
The opposing {STRVAR_1 1, 0, 0}’s health is\nsapped by Leech Seed!
{STRVAR_1 1, 0, 0} is fast\nasleep.
The wild {STRVAR_1 1, 0, 0} is fast\nasleep.
The opposing {STRVAR_1 1, 0, 0} is fast\nasleep.
{STRVAR_1 1, 0, 0} woke up!
The wild {STRVAR_1 1, 0, 0}\nwoke up!
The opposing {STRVAR_1 1, 0, 0}\nwoke up!
The uproar woke\n{STRVAR_1 1, 0, 0}!
The uproar woke the\nwild {STRVAR_1 1, 0, 0}!
The uproar woke the\nopposing {STRVAR_1 1, 0, 0}!
{STRVAR_1 1, 0, 0} caused\nan uproar!
The wild {STRVAR_1 1, 0, 0} caused\nan uproar!
The opposing {STRVAR_1 1, 0, 0} caused\nan uproar!
{STRVAR_1 1, 0, 0} is making\nan uproar!
The wild {STRVAR_1 1, 0, 0} is making\nan uproar!
The opposing {STRVAR_1 1, 0, 0} is making\nan uproar!
{STRVAR_1 1, 0, 0}\ncalmed down.
The wild {STRVAR_1 1, 0, 0}\ncalmed down.
The opposing {STRVAR_1 1, 0, 0}\ncalmed down.
{STRVAR_1 1, 0, 0} stockpiled {STRVAR_1 50, 1, 0}!
The wild {STRVAR_1 1, 0, 0} stockpiled {STRVAR_1 50, 1, 0}!
The opposing {STRVAR_1 1, 0, 0} stockpiled {STRVAR_1 50, 1, 0}!
{STRVAR_1 1, 0, 0} can’t\nstockpile any more!
The wild {STRVAR_1 1, 0, 0} can’t\nstockpile any more!
The opposing {STRVAR_1 1, 0, 0} can’t\nstockpile any more!
But {STRVAR_1 1, 0, 0} can’t\nsleep in an uproar!
But the wild {STRVAR_1 1, 0, 0} can’t\nsleep in an uproar!
But the opposing {STRVAR_1 1, 0, 0} can’t\nsleep in an uproar!
But the uproar kept\n{STRVAR_1 1, 0, 0} awake!
But the uproar kept\nthe wild {STRVAR_1 1, 0, 0} awake!
But the uproar kept\nthe opposing {STRVAR_1 1, 0, 0} awake!
{STRVAR_1 1, 0, 0} stayed awake\nbecause of its {STRVAR_1 5, 1, 0}!
The wild {STRVAR_1 1, 0, 0} stayed awake\nbecause of its {STRVAR_1 5, 1, 0}!
The opposing {STRVAR_1 1, 0, 0} stayed awake\nbecause of its {STRVAR_1 5, 1, 0}!
{STRVAR_1 1, 0, 0} is storing\nenergy!
The wild {STRVAR_1 1, 0, 0} is storing\nenergy!
The opposing {STRVAR_1 1, 0, 0} is storing\nenergy!
{STRVAR_1 1, 0, 0} unleashed\nenergy!
The wild {STRVAR_1 1, 0, 0} unleashed\nenergy!
The opposing {STRVAR_1 1, 0, 0} unleashed\nenergy!
{STRVAR_1 1, 0, 0} became\nconfused due to fatigue!
The wild {STRVAR_1 1, 0, 0} became\nconfused due to fatigue!
The opposing {STRVAR_1 1, 0, 0} became\nconfused due to fatigue!
You picked up\n${STRVAR_1 54, 1, 0}!\r
{STRVAR_1 1, 0, 0} is\nunaffected!
The wild {STRVAR_1 1, 0, 0} is\nunaffected!
The opposing {STRVAR_1 1, 0, 0} is\nunaffected!
{STRVAR_1 1, 0, 0} transformed\ninto {STRVAR_1 0, 1, 0}!
The wild {STRVAR_1 1, 0, 0} transformed\ninto {STRVAR_1 0, 1, 0}!
The opposing {STRVAR_1 1, 0, 0} transformed\ninto {STRVAR_1 0, 1, 0}!
{STRVAR_1 1, 0, 0} made\na substitute!
The wild {STRVAR_1 1, 0, 0} made\na substitute!
The opposing {STRVAR_1 1, 0, 0} made\na substitute!
{STRVAR_1 1, 0, 0} already\nhas a substitute!
The wild {STRVAR_1 1, 0, 0} already\nhas a substitute!
The opposing {STRVAR_1 1, 0, 0} already\nhas a substitute!
The substitute took damage\nfor {STRVAR_1 1, 0, 0}!\r
The substitute took damage\nfor the wild {STRVAR_1 1, 0, 0}!\r
The substitute took damage\nfor the opposing {STRVAR_1 1, 0, 0}!\r
{STRVAR_1 1, 0, 0}’s\nsubstitute faded!\r
The wild {STRVAR_1 1, 0, 0}’s\nsubstitute faded!\r
The opposing {STRVAR_1 1, 0, 0}’s\nsubstitute faded!\r
{STRVAR_1 1, 0, 0} must\nrecharge!
The wild {STRVAR_1 1, 0, 0} must\nrecharge!
The opposing {STRVAR_1 1, 0, 0} must\nrecharge!
{STRVAR_1 1, 0, 0}’s rage\nis building!
The wild {STRVAR_1 1, 0, 0}’s rage\nis building!
The opposing {STRVAR_1 1, 0, 0}’s rage\nis building!
{STRVAR_1 1, 0, 0}’s {STRVAR_1 6, 1, 0}\nwas disabled!
The wild {STRVAR_1 1, 0, 0}’s\n{STRVAR_1 6, 1, 0} was disabled!
The opposing {STRVAR_1 1, 0, 0}’s\n{STRVAR_1 6, 1, 0} was disabled!
{STRVAR_1 1, 0, 0}’s move\nis no longer disabled!
The wild {STRVAR_1 1, 0, 0}’s move\nis no longer disabled!
The opposing {STRVAR_1 1, 0, 0}’s move\nis no longer disabled!
{STRVAR_1 1, 0, 0}\nmust do an encore!
The wild {STRVAR_1 1, 0, 0}\nmust do an encore!
The opposing {STRVAR_1 1, 0, 0}\nmust do an encore!
{STRVAR_1 1, 0, 0} ended\nits encore!
The wild {STRVAR_1 1, 0, 0} ended\nits encore!
The opposing {STRVAR_1 1, 0, 0} ended\nits encore!
{STRVAR_1 1, 0, 0} took aim at\n{STRVAR_1 1, 1, 0}!
{STRVAR_1 1, 0, 0} took aim at\nthe wild {STRVAR_1 1, 1, 0}!
{STRVAR_1 1, 0, 0} took aim at\nthe opposing {STRVAR_1 1, 1, 0}!
The wild {STRVAR_1 1, 0, 0} took aim at\n{STRVAR_1 1, 1, 0}!
The wild {STRVAR_1 1, 0, 0} took aim at\nthe wild {STRVAR_1 1, 1, 0}!
The opposing {STRVAR_1 1, 0, 0} took aim at\n{STRVAR_1 1, 1, 0}!
The opposing {STRVAR_1 1, 0, 0} took aim at\nthe opposing {STRVAR_1 1, 1, 0}!
{STRVAR_1 1, 0, 0} sketched\n{STRVAR_1 6, 1, 0}!
The wild {STRVAR_1 1, 0, 0} sketched\n{STRVAR_1 6, 1, 0}!
The opposing {STRVAR_1 1, 0, 0} sketched\n{STRVAR_1 6, 1, 0}!
{STRVAR_1 1, 0, 0} is hoping\nto take its attacker down with it!
The wild {STRVAR_1 1, 0, 0} is hoping\nto take its attacker down with it!
The opposing {STRVAR_1 1, 0, 0} is hoping\nto take its attacker down with it!
{STRVAR_1 1, 0, 0} took\nits attacker down with it!
{STRVAR_1 1, 0, 0} took\nits attacker down with it!
{STRVAR_1 1, 0, 0} took\nits attacker down with it!
The wild {STRVAR_1 1, 0, 0} took\nits attacker down with it!
The wild {STRVAR_1 1, 0, 0} took\nits attacker down with it!
The opposing {STRVAR_1 1, 0, 0} took\nits attacker down with it!
The opposing {STRVAR_1 1, 0, 0} took\nits attacker down with it!
{STRVAR_1 1, 0, 0}’s\n PP was reduced!
The wild\n{STRVAR_1 1, 0, 0}’s\n PP was reduced!
The opposing\n{STRVAR_1 1, 0, 0}’s\n PP was reduced!
{STRVAR_1 1, 0, 0} stole\n{STRVAR_1 1, 1, 0}’s {STRVAR_1 8, 2, 0}!
{STRVAR_1 1, 0, 0} stole the wild\n{STRVAR_1 1, 1, 0}’s {STRVAR_1 8, 2, 0}!
{STRVAR_1 1, 0, 0} stole the opposing\n{STRVAR_1 1, 1, 0}’s {STRVAR_1 8, 2, 0}!
The wild {STRVAR_1 1, 0, 0} stole\n{STRVAR_1 1, 1, 0}’s {STRVAR_1 8, 2, 0}!
The wild {STRVAR_1 1, 0, 0} stole the wild\n{STRVAR_1 1, 1, 0}’s {STRVAR_1 8, 2, 0}!
The opposing {STRVAR_1 1, 0, 0} stole\n{STRVAR_1 1, 1, 0}’s {STRVAR_1 8, 2, 0}!
The opposing {STRVAR_1 1, 0, 0} stole the\nopposing {STRVAR_1 1, 1, 0}’s {STRVAR_1 8, 2, 0}!
{STRVAR_1 1, 0, 0} can no\nlonger escape!
The wild {STRVAR_1 1, 0, 0} can no\nlonger escape!
The opposing {STRVAR_1 1, 0, 0} can no\nlonger escape!
{STRVAR_1 1, 0, 0} began having\na nightmare!
The wild {STRVAR_1 1, 0, 0} began\nhaving a nightmare!
The opposing {STRVAR_1 1, 0, 0} began\nhaving a nightmare!
{STRVAR_1 1, 0, 0} is locked\nin a nightmare!
The wild {STRVAR_1 1, 0, 0} is locked\nin a nightmare!
The opposing {STRVAR_1 1, 0, 0} is locked\nin a nightmare!
{STRVAR_1 1, 0, 0} cut its own HP\nand put a curse on {STRVAR_1 1, 1, 0}!
{STRVAR_1 1, 0, 0} cut its own HP\nand put a curse on the wild\f{STRVAR_1 1, 1, 0}!
{STRVAR_1 1, 0, 0} cut its own HP\nand put a curse on the opposing\f{STRVAR_1 1, 1, 0}!
The wild {STRVAR_1 1, 0, 0} cut its own HP\nand put a curse on {STRVAR_1 1, 1, 0}!
The wild {STRVAR_1 1, 0, 0} cut its own HP\nand put a curse on the wild\f{STRVAR_1 1, 1, 0}!
The opposing {STRVAR_1 1, 0, 0} cut its own HP\nand put a curse on {STRVAR_1 1, 1, 0}!
The opposing {STRVAR_1 1, 0, 0} cut its own HP\nand put a curse on the opposing\f{STRVAR_1 1, 1, 0}!
{STRVAR_1 1, 0, 0} is afflicted\nby the curse!
The wild {STRVAR_1 1, 0, 0} is afflicted\nby the curse!
The opposing {STRVAR_1 1, 0, 0} is afflicted\nby the curse!
Spikes were scattered\non the ground all around\fyour team!
Spikes were scattered\non the ground all around\fthe opposing team!
{STRVAR_1 1, 0, 0} was hurt\nby the spikes!
The wild {STRVAR_1 1, 0, 0} was hurt\nby the spikes!
The opposing {STRVAR_1 1, 0, 0} was hurt\nby the spikes!
{STRVAR_1 1, 1, 0} was identified!
The wild {STRVAR_1 1, 1, 0} was identified!
The opposing {STRVAR_1 1, 1, 0} was identified!
{STRVAR_1 1, 1, 0} was identified!
The wild {STRVAR_1 1, 1, 0} was identified!
{STRVAR_1 1, 1, 0} was identified!
The opposing {STRVAR_1 1, 1, 0} was identified!
{STRVAR_1 1, 0, 0}’s perish count\nfell to {STRVAR_1 50, 1, 0}!
The wild {STRVAR_1 1, 0, 0}’s perish count\nfell to {STRVAR_1 50, 1, 0}!
The opposing {STRVAR_1 1, 0, 0}’s perish count\nfell to {STRVAR_1 50, 1, 0}!
{STRVAR_1 1, 0, 0} braced\nitself!
The wild {STRVAR_1 1, 0, 0} braced\nitself!
The opposing {STRVAR_1 1, 0, 0} braced\nitself!
{STRVAR_1 1, 0, 0} endured\nthe hit!
The wild {STRVAR_1 1, 0, 0} endured\nthe hit!
The opposing {STRVAR_1 1, 0, 0} endured\nthe hit!
Magnitude {STRVAR_1 50, 0, 0}!
{STRVAR_1 1, 0, 0} cut its own HP\nand maximized its Attack!
The wild {STRVAR_1 1, 0, 0} cut its own HP\nand maximized its Attack!
The opposing {STRVAR_1 1, 0, 0} cut its own HP\nand maximized its Attack!
{STRVAR_1 1, 0, 0} copied\n{STRVAR_1 1, 1, 0}’s stat changes!
{STRVAR_1 1, 0, 0} copied the wild\n{STRVAR_1 1, 1, 0}’s stat changes!
{STRVAR_1 1, 0, 0} copied the opposing\n{STRVAR_1 1, 1, 0}’s stat changes!
The wild {STRVAR_1 1, 0, 0} copied\n{STRVAR_1 1, 1, 0}’s stat changes!
The wild {STRVAR_1 1, 0, 0} copied the\nwild {STRVAR_1 1, 1, 0}’s stat changes!
The opposing {STRVAR_1 1, 0, 0} copied\n{STRVAR_1 1, 1, 0}’s stat changes!
The opposing {STRVAR_1 1, 0, 0} copied the \nopposing {STRVAR_1 1, 1, 0}’s stat changes!
{STRVAR_1 1, 0, 0} got free of\n{STRVAR_1 1, 1, 0}’s {STRVAR_1 6, 2, 0}!
{STRVAR_1 1, 0, 0} got free of the wild\n{STRVAR_1 1, 1, 0}’s {STRVAR_1 6, 2, 0}!
{STRVAR_1 1, 0, 0} got free of the opposing\n{STRVAR_1 1, 1, 0}’s {STRVAR_1 6, 2, 0}!
The wild {STRVAR_1 1, 0, 0} got free of\n{STRVAR_1 1, 1, 0}’s {STRVAR_1 6, 2, 0}!
The wild {STRVAR_1 1, 0, 0} got free of the\nwild {STRVAR_1 1, 1, 0}’s {STRVAR_1 6, 2, 0}!
The opposing {STRVAR_1 1, 0, 0} got free of\n{STRVAR_1 1, 1, 0}’s {STRVAR_1 6, 2, 0}!
The opposing {STRVAR_1 1, 0, 0} got free of\nthe opposing {STRVAR_1 1, 1, 0}’s\f{STRVAR_1 6, 2, 0}!
{STRVAR_1 1, 0, 0} blew away\n{STRVAR_1 6, 1, 0}!
The wild {STRVAR_1 1, 0, 0} blew away\n{STRVAR_1 6, 1, 0}!
The opposing {STRVAR_1 1, 0, 0} blew away\n{STRVAR_1 6, 1, 0}!
{STRVAR_1 1, 0, 0} fled from\nbattle!
The wild {STRVAR_1 1, 0, 0} fled from\nbattle!
The opposing {STRVAR_1 1, 0, 0} fled from\nbattle!
{STRVAR_1 1, 0, 0} foresaw\nan attack!
The wild {STRVAR_1 1, 0, 0} foresaw\nan attack!
The opposing {STRVAR_1 1, 0, 0} foresaw\nan attack!
{STRVAR_1 1, 0, 0} took\nthe {STRVAR_1 6, 1, 0} attack!
The wild {STRVAR_1 1, 0, 0} took\nthe {STRVAR_1 6, 1, 0} attack!
The opposing {STRVAR_1 1, 0, 0} took\nthe {STRVAR_1 6, 1, 0} attack!
{STRVAR_1 1, 0, 0} chose\nDoom Desire as its destiny!
The wild {STRVAR_1 1, 0, 0} chose\nDoom Desire as its destiny!
The opposing {STRVAR_1 1, 0, 0} chose\nDoom Desire as its destiny!
{STRVAR_1 1, 0, 0}’s attack! (Unused)
The wild {STRVAR_1 1, 0, 0}’s attack! (Unused)
The opposing {STRVAR_1 1, 0, 0}’s attack! (Unused)
{STRVAR_1 1, 0, 0} became\nthe center of attention!
The wild {STRVAR_1 1, 0, 0} became\nthe center of attention!
The opposing {STRVAR_1 1, 0, 0} became\nthe center of attention!
{STRVAR_1 1, 0, 0} began\ncharging power!
The wild {STRVAR_1 1, 0, 0} began\ncharging power!
The opposing {STRVAR_1 1, 0, 0} began\ncharging power!
Nature Power turned into\n{STRVAR_1 6, 1, 0}!
{STRVAR_1 1, 0, 0}’s status\nreturned to normal!
The wild {STRVAR_1 1, 0, 0}’s status\nreturned to normal!
The opposing {STRVAR_1 1, 0, 0}’s status\nreturned to normal!
{STRVAR_1 1, 0, 0} was subjected\nto torment!
The wild {STRVAR_1 1, 0, 0} was subjected\nto torment!
The opposing {STRVAR_1 1, 0, 0} was subjected\nto torment!
{STRVAR_1 1, 0, 0} is tightening\nits focus!
The wild {STRVAR_1 1, 0, 0} is tightening\nits focus!
The opposing {STRVAR_1 1, 0, 0} is tightening\nits focus!
{STRVAR_1 1, 0, 0} fell for\nthe taunt!
The wild {STRVAR_1 1, 0, 0} fell for\nthe taunt!
The opposing {STRVAR_1 1, 0, 0} fell for\nthe taunt!
{STRVAR_1 1, 0, 0} is ready to\nhelp {STRVAR_1 1, 1, 0}!
{STRVAR_1 1, 0, 0} is ready to\nhelp the wild {STRVAR_1 1, 1, 0}!
{STRVAR_1 1, 0, 0} is ready to\nhelp the opposing {STRVAR_1 1, 1, 0}!
The wild {STRVAR_1 1, 0, 0} is ready to\nhelp {STRVAR_1 1, 1, 0}!
The wild {STRVAR_1 1, 0, 0} is ready to\nhelp the wild {STRVAR_1 1, 1, 0}!
The opposing {STRVAR_1 1, 0, 0} is ready to\nhelp {STRVAR_1 1, 1, 0}!
The opposing {STRVAR_1 1, 0, 0} is ready to\nhelp the opposing {STRVAR_1 1, 1, 0}!
{STRVAR_1 1, 0, 0} switched\nitems with its target!
The wild {STRVAR_1 1, 0, 0} switched\nitems with its target!
The opposing {STRVAR_1 1, 0, 0} switched\nitems with its target!
{STRVAR_1 1, 0, 0} obtained\n{STRVAR_1 8, 1, 0}.
The wild {STRVAR_1 1, 0, 0} obtained\n{STRVAR_1 8, 1, 0}.
The opposing {STRVAR_1 1, 0, 0} obtained\n{STRVAR_1 8, 1, 0}.
{STRVAR_1 1, 0, 0} obtained\n{STRVAR_1 8, 1, 0}.\r{STRVAR_1 1, 2, 0} obtained\n{STRVAR_1 8, 3, 0}.
{STRVAR_1 1, 0, 0} obtained\n{STRVAR_1 8, 1, 0}.\rThe wild {STRVAR_1 1, 2, 0} obtained\n{STRVAR_1 8, 3, 0}.\r
{STRVAR_1 1, 0, 0} obtained\n{STRVAR_1 8, 1, 0}.\rThe opposing {STRVAR_1 1, 2, 0} obtained\n{STRVAR_1 8, 3, 0}.\r
The wild {STRVAR_1 1, 0, 0} obtained\n{STRVAR_1 8, 1, 0}.\r{STRVAR_1 1, 2, 0} obtained\n{STRVAR_1 8, 3, 0}.\r
The wild {STRVAR_1 1, 0, 0} obtained\n{STRVAR_1 8, 1, 0}.\rThe wild {STRVAR_1 1, 2, 0} obtained\n{STRVAR_1 8, 3, 0}.\r
The opposing {STRVAR_1 1, 0, 0} obtained\n{STRVAR_1 8, 1, 0}.\r{STRVAR_1 1, 2, 0} obtained\n{STRVAR_1 8, 3, 0}.\r
The opposing {STRVAR_1 1, 0, 0} obtained\n{STRVAR_1 8, 1, 0}.\rThe opposing {STRVAR_1 1, 2, 0} obtained\n{STRVAR_1 8, 3, 0}.\r
{STRVAR_1 1, 0, 0} copied\n{STRVAR_1 1, 1, 0}’s Ability!
{STRVAR_1 1, 0, 0} copied the wild\n{STRVAR_1 1, 1, 0}’s Ability!
{STRVAR_1 1, 0, 0} copied the opposing\n{STRVAR_1 1, 1, 0}’s Ability!
The wild {STRVAR_1 1, 0, 0} copied\n{STRVAR_1 1, 1, 0}’s Ability!
The wild {STRVAR_1 1, 0, 0} copied the wild\n{STRVAR_1 1, 1, 0}’s Ability!
The opposing {STRVAR_1 1, 0, 0} copied\n{STRVAR_1 1, 1, 0}’s Ability!
The opposing {STRVAR_1 1, 0, 0} copied the\nopposing {STRVAR_1 1, 1, 0}’s Ability!
{STRVAR_1 1, 0, 0} made a wish!
The wild {STRVAR_1 1, 0, 0}\nmade a wish!
The opposing {STRVAR_1 1, 0, 0}\nmade a wish!
{STRVAR_1 1, 0, 0}’s wish\ncame true!
The wild {STRVAR_1 1, 0, 0}’s wish\ncame true!
The opposing {STRVAR_1 1, 0, 0}’s wish\ncame true!
{STRVAR_1 1, 0, 0} planted its roots!
The wild {STRVAR_1 1, 0, 0} planted\nits roots!
The opposing {STRVAR_1 1, 0, 0} planted\nits roots!
{STRVAR_1 1, 0, 0} absorbed\nnutrients with its roots!
The wild {STRVAR_1 1, 0, 0} absorbed\nnutrients with its roots!
The opposing {STRVAR_1 1, 0, 0} absorbed\nnutrients with its roots!
{STRVAR_1 1, 0, 0} anchored\nitself with its roots!
The wild {STRVAR_1 1, 0, 0} anchored\nitself with its roots!
The opposing {STRVAR_1 1, 0, 0} anchored\nitself with its roots!
{STRVAR_1 1, 1, 0} grew drowsy!
The wild\n{STRVAR_1 1, 1, 0} grew drowsy!
The opposing\n{STRVAR_1 1, 1, 0} grew drowsy!
{STRVAR_1 1, 1, 0} grew drowsy!
The wild {STRVAR_1 1, 1, 0} grew drowsy!
{STRVAR_1 1, 1, 0} grew drowsy!
The opposing {STRVAR_1 1, 1, 0} grew drowsy!
{STRVAR_1 1, 0, 0} knocked off\n{STRVAR_1 1, 1, 0}’s {STRVAR_1 8, 2, 0}!
{STRVAR_1 1, 0, 0} knocked off the wild\n{STRVAR_1 1, 1, 0}’s {STRVAR_1 8, 2, 0}!
{STRVAR_1 1, 0, 0} knocked off the opposing\n{STRVAR_1 1, 1, 0}’s {STRVAR_1 8, 2, 0}!
The wild {STRVAR_1 1, 0, 0} knocked off\n{STRVAR_1 1, 1, 0}’s {STRVAR_1 8, 2, 0}!
The wild {STRVAR_1 1, 0, 0} knocked off the\nwild {STRVAR_1 1, 1, 0}’s {STRVAR_1 8, 2, 0}!
The opposing {STRVAR_1 1, 0, 0} knocked off\n{STRVAR_1 1, 1, 0}’s {STRVAR_1 8, 2, 0}!
The opposing {STRVAR_1 1, 0, 0} knocked off\nthe opposing {STRVAR_1 1, 1, 0}’s\f{STRVAR_1 8, 2, 0}!
{STRVAR_1 1, 0, 0} swapped\nAbilities with its target!
The wild {STRVAR_1 1, 0, 0} swapped\nAbilities with its target!
The opposing {STRVAR_1 1, 0, 0} swapped\nAbilities with its target!
{STRVAR_1 1, 0, 0} sealed any moves\nits target shares with it!
The wild {STRVAR_1 1, 0, 0} sealed any moves\nits target shares with it!
The opposing {STRVAR_1 1, 0, 0} sealed any moves\nits target shares with it!
{STRVAR_1 1, 0, 0} wants its\ntarget to bear a grudge!
The wild {STRVAR_1 1, 0, 0} wants its\ntarget to bear a grudge!
The opposing {STRVAR_1 1, 0, 0} wants its\ntarget to bear a grudge!
{STRVAR_1 1, 0, 0}’s {STRVAR_1 6, 1, 0} lost\nall its PP due to the grudge!
The wild {STRVAR_1 1, 0, 0}’s\n{STRVAR_1 6, 1, 0} lost all its PP\fdue to the grudge!
The opposing {STRVAR_1 1, 0, 0}’s\n{STRVAR_1 6, 1, 0} lost all its PP\fdue to the grudge!
{STRVAR_1 1, 0, 0} shrouded\nitself with Magic Coat!
The wild {STRVAR_1 1, 0, 0} shrouded\nitself with Magic Coat!
The opposing {STRVAR_1 1, 0, 0} shrouded\nitself with Magic Coat!
{STRVAR_1 1, 0, 0}’s {STRVAR_1 6, 1, 0}\nwas bounced back by Magic Coat!
The wild {STRVAR_1 1, 0, 0}’s\n{STRVAR_1 6, 1, 0} was bounced back by\fMagic Coat!
The opposing {STRVAR_1 1, 0, 0}’s\n{STRVAR_1 6, 1, 0} was bounced back by\fMagic Coat!
{STRVAR_1 1, 0, 0} waits for a target\nto make a move!
The wild {STRVAR_1 1, 0, 0} waits for\na target to make a move!
The opposing {STRVAR_1 1, 0, 0} waits for\na target to make a move!
{STRVAR_1 1, 0, 0} snatched\n{STRVAR_1 1, 1, 0}’s move!
{STRVAR_1 1, 0, 0} snatched the wild\n{STRVAR_1 1, 1, 0}’s move!
{STRVAR_1 1, 0, 0} snatched the opposing\n{STRVAR_1 1, 1, 0}’s move!
The wild {STRVAR_1 1, 0, 0} snatched\n{STRVAR_1 1, 1, 0}’s move!
The wild {STRVAR_1 1, 0, 0} snatched\nthe wild {STRVAR_1 1, 1, 0}’s move!
The opposing {STRVAR_1 1, 0, 0} snatched\n{STRVAR_1 1, 1, 0}’s move!
The opposing {STRVAR_1 1, 0, 0} snatched\nthe opposing {STRVAR_1 1, 1, 0}’s move!
Electricity’s power was weakened!
Fire’s power was weakened!
{STRVAR_1 1, 0, 0} found\none {STRVAR_1 8, 1, 0}!
The wild {STRVAR_1 1, 0, 0} found\none {STRVAR_1 8, 1, 0}!
The opposing {STRVAR_1 1, 0, 0} found\none {STRVAR_1 8, 1, 0}!
A soothing aroma wafted\nthrough the area!
Items can’t be used here.\r
For {STRVAR_1 1, 1, 0}, the\n{STRVAR_1 8, 0, 0} was {STRVAR_1 16, 2, 0}!
For the wild {STRVAR_1 1, 1, 0}, the\n{STRVAR_1 8, 0, 0} was {STRVAR_1 16, 2, 0}!
For the opposing {STRVAR_1 1, 1, 0}, the\n{STRVAR_1 8, 0, 0} was {STRVAR_1 16, 2, 0}!
{STRVAR_1 1, 0, 0} used\nthe {STRVAR_1 8, 1, 0} to get pumped!
The wild {STRVAR_1 1, 0, 0} used\nthe {STRVAR_1 8, 1, 0} to get pumped!
The opposing {STRVAR_1 1, 0, 0} used\nthe {STRVAR_1 8, 1, 0} to get pumped!
{STRVAR_1 1, 0, 0} lost its\nfocus and couldn’t move!
The wild {STRVAR_1 1, 0, 0} lost its\nfocus and couldn’t move!
The opposing {STRVAR_1 1, 0, 0} lost its\nfocus and couldn’t move!
{STRVAR_1 1, 0, 0} was\ndragged out!\r
The wild {STRVAR_1 1, 0, 0} was\ndragged out!\r
The opposing {STRVAR_1 1, 0, 0} was\ndragged out!\r
It shattered the barrier!
But it had no effect!
{STRVAR_1 1, 0, 0} has no\nmoves left that it can use!\r
{STRVAR_1 1, 0, 0}’s {STRVAR_1 6, 1, 0}\nis disabled!\r
The wild {STRVAR_1 1, 0, 0}’s\n{STRVAR_1 6, 1, 0} is disabled!\r
The opposing {STRVAR_1 1, 0, 0}’s\n{STRVAR_1 6, 1, 0} is disabled!\r
{STRVAR_1 1, 0, 0} can’t use the same move\ntwice in a row due to the torment!\r
{STRVAR_1 1, 0, 0} can’t use\n{STRVAR_1 6, 1, 0} after the taunt!\r
The wild {STRVAR_1 1, 0, 0} can’t use\n{STRVAR_1 6, 1, 0} after the taunt!\r
The opposing {STRVAR_1 1, 0, 0} can’t use\n{STRVAR_1 6, 1, 0} after the taunt!\r
{STRVAR_1 1, 0, 0} can’t use\nits sealed {STRVAR_1 6, 1, 0}!\r
The wild {STRVAR_1 1, 0, 0} can’t use\nits sealed {STRVAR_1 6, 1, 0}!\r
The opposing {STRVAR_1 1, 0, 0} can’t use\nits sealed {STRVAR_1 6, 1, 0}!\r
It started to rain!
(Unused)
(Unused)
{STRVAR_1 1, 0, 0}’s {STRVAR_1 5, 1, 0}\nraised its {STRVAR_1 13, 2, 0}!
The wild {STRVAR_1 1, 0, 0}’s\n{STRVAR_1 5, 1, 0} raised its {STRVAR_1 13, 2, 0}!
The opposing {STRVAR_1 1, 0, 0}’s\n{STRVAR_1 5, 1, 0} raised its {STRVAR_1 13, 2, 0}!
{STRVAR_1 1, 0, 0} was protected\nby {STRVAR_1 5, 1, 0}!
The wild {STRVAR_1 1, 0, 0} was protected\nby {STRVAR_1 5, 1, 0}!
The opposing {STRVAR_1 1, 0, 0} was protected\nby {STRVAR_1 5, 1, 0}!
{STRVAR_1 1, 0, 0}’s {STRVAR_1 5, 1, 0}\nprevents {STRVAR_1 1, 2, 0}\ffrom using {STRVAR_1 6, 3, 0}!
{STRVAR_1 1, 0, 0}’s {STRVAR_1 5, 1, 0}\nprevents the wild {STRVAR_1 1, 2, 0}\ffrom using {STRVAR_1 6, 3, 0}!
{STRVAR_1 1, 0, 0}’s {STRVAR_1 5, 1, 0}\nprevents the opposing {STRVAR_1 1, 2, 0}\ffrom using {STRVAR_1 6, 3, 0}!
The wild {STRVAR_1 1, 0, 0}’s\n{STRVAR_1 5, 1, 0} prevents {STRVAR_1 1, 2, 0}\ffrom using {STRVAR_1 6, 3, 0}!
The wild {STRVAR_1 1, 0, 0}’s\n{STRVAR_1 5, 1, 0} prevents\fthe wild {STRVAR_1 1, 2, 0}\ffrom using {STRVAR_1 6, 3, 0}!
The opposing {STRVAR_1 1, 0, 0}’s\n{STRVAR_1 5, 1, 0} prevents {STRVAR_1 1, 2, 0}\ffrom using {STRVAR_1 6, 3, 0}!
The opposing {STRVAR_1 1, 0, 0}’s\n{STRVAR_1 5, 1, 0} prevents\fthe opposing {STRVAR_1 1, 2, 0}\ffrom using {STRVAR_1 6, 3, 0}!
{STRVAR_1 1, 0, 0} restored HP\nusing its {STRVAR_1 5, 1, 0}!
The wild {STRVAR_1 1, 0, 0} restored HP\nusing its {STRVAR_1 5, 1, 0}!
The opposing {STRVAR_1 1, 0, 0} restored HP\nusing its {STRVAR_1 5, 1, 0}!
{STRVAR_1 1, 0, 0}’s {STRVAR_1 5, 1, 0}\nmade {STRVAR_1 6, 2, 0} useless!
The wild {STRVAR_1 1, 0, 0}’s\n{STRVAR_1 5, 1, 0} made {STRVAR_1 6, 2, 0}\fuseless!
The opposing {STRVAR_1 1, 0, 0}’s\n{STRVAR_1 5, 1, 0} made {STRVAR_1 6, 2, 0}\fuseless!
{STRVAR_1 1, 0, 0}’s {STRVAR_1 5, 1, 0}\nmade it the {STRVAR_1 15, 2, 0} type!
The wild {STRVAR_1 1, 0, 0}’s\n{STRVAR_1 5, 1, 0} made it the\f{STRVAR_1 15, 2, 0} type!
The opposing {STRVAR_1 1, 0, 0}’s\n{STRVAR_1 5, 1, 0} made it the\f{STRVAR_1 15, 2, 0} type!
{STRVAR_1 1, 0, 0}’s {STRVAR_1 5, 1, 0}\nprevents paralysis!
The wild {STRVAR_1 1, 0, 0}’s\n{STRVAR_1 5, 1, 0} prevents paralysis!
The opposing {STRVAR_1 1, 0, 0}’s\n{STRVAR_1 5, 1, 0} prevents paralysis!
{STRVAR_1 1, 0, 0}’s {STRVAR_1 5, 1, 0}\nprevents romance!
The wild {STRVAR_1 1, 0, 0}’s\n{STRVAR_1 5, 1, 0} prevents romance!
The opposing {STRVAR_1 1, 0, 0}’s\n{STRVAR_1 5, 1, 0} prevents romance!
{STRVAR_1 1, 0, 0}’s {STRVAR_1 5, 1, 0}\nprevents poisoning!
The wild {STRVAR_1 1, 0, 0}’s\n{STRVAR_1 5, 1, 0} prevents poisoning!
The opposing {STRVAR_1 1, 0, 0}’s\n{STRVAR_1 5, 1, 0} prevents poisoning!
{STRVAR_1 1, 0, 0}’s {STRVAR_1 5, 1, 0}\nprevents confusion!
The wild {STRVAR_1 1, 0, 0}’s\n{STRVAR_1 5, 1, 0} prevents confusion!
The opposing {STRVAR_1 1, 0, 0}’s\n{STRVAR_1 5, 1, 0} prevents confusion!
{STRVAR_1 1, 0, 0}’s {STRVAR_1 5, 1, 0} raised\nthe power of its Fire-type moves!
The wild {STRVAR_1 1, 0, 0}’s\n{STRVAR_1 5, 1, 0} raised the power\fof its Fire-type moves!
The opposing {STRVAR_1 1, 0, 0}’s\n{STRVAR_1 5, 1, 0} raised the power\fof its Fire-type moves!
{STRVAR_1 1, 0, 0} anchors\nitself with {STRVAR_1 5, 1, 0}!
The wild {STRVAR_1 1, 0, 0} anchors\nitself with {STRVAR_1 5, 1, 0}!
The opposing {STRVAR_1 1, 0, 0} anchors\nitself with {STRVAR_1 5, 1, 0}!
{STRVAR_1 1, 0, 0}’s {STRVAR_1 5, 1, 0}\ncuts {STRVAR_1 1, 2, 0}’s {STRVAR_1 13, 3, 0}!
{STRVAR_1 1, 0, 0}’s {STRVAR_1 5, 1, 0}\ncuts the wild {STRVAR_1 1, 2, 0}’s\f{STRVAR_1 13, 3, 0}!
{STRVAR_1 1, 0, 0}’s {STRVAR_1 5, 1, 0}\ncuts the opposing {STRVAR_1 1, 2, 0}’s\f{STRVAR_1 13, 3, 0}!
The wild {STRVAR_1 1, 0, 0}’s\n{STRVAR_1 5, 1, 0} cuts {STRVAR_1 1, 2, 0}’s\f{STRVAR_1 13, 3, 0}!
The wild {STRVAR_1 1, 0, 0}’s\n{STRVAR_1 5, 1, 0} cuts the wild\f{STRVAR_1 1, 2, 0}’s {STRVAR_1 13, 3, 0}!
The opposing {STRVAR_1 1, 0, 0}’s\n{STRVAR_1 5, 1, 0} cuts {STRVAR_1 1, 2, 0}’s\f{STRVAR_1 13, 3, 0}!
The opposing {STRVAR_1 1, 0, 0}’s\n{STRVAR_1 5, 1, 0} cuts the opposing\f{STRVAR_1 1, 2, 0}’s {STRVAR_1 13, 3, 0}!
{STRVAR_1 1, 0, 0}’s {STRVAR_1 5, 1, 0}\nprevents stat loss!
The wild {STRVAR_1 1, 0, 0}’s\n{STRVAR_1 5, 1, 0} prevents stat loss!
The opposing {STRVAR_1 1, 0, 0}’s\n{STRVAR_1 5, 1, 0} prevents stat loss!
{STRVAR_1 1, 0, 0}’s {STRVAR_1 5, 1, 0}\nhurt {STRVAR_1 1, 2, 0}!
{STRVAR_1 1, 0, 0}’s {STRVAR_1 5, 1, 0}\nhurt the wild {STRVAR_1 1, 2, 0}!
{STRVAR_1 1, 0, 0}’s {STRVAR_1 5, 1, 0}\nhurt the opposing {STRVAR_1 1, 2, 0}!
The wild {STRVAR_1 1, 0, 0}’s\n{STRVAR_1 5, 1, 0} hurt {STRVAR_1 1, 2, 0}!
The wild {STRVAR_1 1, 0, 0}’s\n{STRVAR_1 5, 1, 0} hurt the wild\f{STRVAR_1 1, 2, 0}!
The opposing {STRVAR_1 1, 0, 0}’s\n{STRVAR_1 5, 1, 0} hurt {STRVAR_1 1, 2, 0}!
The opposing {STRVAR_1 1, 0, 0}’s\n{STRVAR_1 5, 1, 0} hurt the opposing\f{STRVAR_1 1, 2, 0}!
{STRVAR_1 1, 0, 0} traced\n{STRVAR_1 1, 1, 0}’s {STRVAR_1 5, 2, 0}!
{STRVAR_1 1, 0, 0} traced the wild\n{STRVAR_1 1, 1, 0}’s {STRVAR_1 5, 2, 0}!
{STRVAR_1 1, 0, 0} traced the opposing\n{STRVAR_1 1, 1, 0}’s {STRVAR_1 5, 2, 0}!
The wild {STRVAR_1 1, 0, 0} traced\n{STRVAR_1 1, 1, 0}’s {STRVAR_1 5, 2, 0}!
The wild {STRVAR_1 1, 0, 0} traced the\nwild {STRVAR_1 1, 1, 0}’s {STRVAR_1 5, 2, 0}!
The opposing {STRVAR_1 1, 0, 0} traced\n{STRVAR_1 1, 1, 0}’s {STRVAR_1 5, 2, 0}!
The opposing {STRVAR_1 1, 0, 0} traced the\nopposing {STRVAR_1 1, 1, 0}’s {STRVAR_1 5, 2, 0}!
{STRVAR_1 1, 0, 0}’s {STRVAR_1 5, 1, 0}\nprevents burns!
The wild {STRVAR_1 1, 0, 0}’s\n{STRVAR_1 5, 1, 0} prevents burns!
The opposing {STRVAR_1 1, 0, 0}’s\n{STRVAR_1 5, 1, 0} prevents burns!
{STRVAR_1 1, 0, 0}’s {STRVAR_1 5, 1, 0}\nblocks {STRVAR_1 6, 2, 0}!
The wild {STRVAR_1 1, 0, 0}’s\n{STRVAR_1 5, 1, 0} blocks\f{STRVAR_1 6, 2, 0}!
The opposing {STRVAR_1 1, 0, 0}’s\n{STRVAR_1 5, 1, 0} blocks\f{STRVAR_1 6, 2, 0}!
{STRVAR_1 1, 0, 0} regained a little\nHP with its {STRVAR_1 5, 1, 0}!
The wild {STRVAR_1 1, 0, 0} regained\na little HP with its {STRVAR_1 5, 1, 0}!
The opposing {STRVAR_1 1, 0, 0} regained\na little HP with its {STRVAR_1 5, 1, 0}!
A sandstorm kicked up!
(Unused)
(Unused)
The sunlight turned harsh!
(Unused)
(Unused)
It started to hail!
(Unused)
(Unused)
{STRVAR_1 1, 0, 0}’s {STRVAR_1 5, 1, 0}\nprevents {STRVAR_1 13, 2, 0} loss!
The wild {STRVAR_1 1, 0, 0}’s\n{STRVAR_1 5, 1, 0} prevents\f{STRVAR_1 13, 2, 0} loss!
The opposing {STRVAR_1 1, 0, 0}’s\n{STRVAR_1 5, 1, 0} prevents\f{STRVAR_1 13, 2, 0} loss!
{STRVAR_1 1, 2, 0} fell in love\nbecause of the {STRVAR_1 5, 1, 0}!
The wild {STRVAR_1 1, 2, 0} fell in love\nbecause of the {STRVAR_1 5, 1, 0}!
The opposing {STRVAR_1 1, 2, 0} fell in love\nbecause of the {STRVAR_1 5, 1, 0}!
{STRVAR_1 1, 2, 0} fell in love\nbecause of the {STRVAR_1 5, 1, 0}!
The wild {STRVAR_1 1, 2, 0} fell in love\nbecause of the {STRVAR_1 5, 1, 0}!
{STRVAR_1 1, 2, 0} fell in love\nbecause of the {STRVAR_1 5, 1, 0}!
The opposing {STRVAR_1 1, 2, 0} fell in love\nbecause of the {STRVAR_1 5, 1, 0}!
{STRVAR_1 1, 0, 0}’s {STRVAR_1 5, 1, 0}\nmade {STRVAR_1 6, 2, 0} ineffective!
The wild {STRVAR_1 1, 0, 0}’s\n{STRVAR_1 5, 1, 0} made {STRVAR_1 6, 2, 0}\fineffective!
The opposing {STRVAR_1 1, 0, 0}’s\n{STRVAR_1 5, 1, 0} made {STRVAR_1 6, 2, 0}\fineffective!
{STRVAR_1 1, 0, 0}’s {STRVAR_1 5, 1, 0}\ncured its {STRVAR_1 17, 2, 0} status!
The wild {STRVAR_1 1, 0, 0}’s\n{STRVAR_1 5, 1, 0} cured its\f{STRVAR_1 17, 2, 0} status!
The opposing {STRVAR_1 1, 0, 0}’s\n{STRVAR_1 5, 1, 0} cured its\f{STRVAR_1 17, 2, 0} status!
It sucked up the\nliquid ooze!
{STRVAR_1 1, 0, 0} transformed!
The wild {STRVAR_1 1, 0, 0}\ntransformed!
The opposing {STRVAR_1 1, 0, 0}\ntransformed!
{STRVAR_1 1, 0, 0}’s {STRVAR_1 5, 1, 0}\ntook the attack!
The wild {STRVAR_1 1, 0, 0}’s\n{STRVAR_1 5, 1, 0} took the attack!
The opposing {STRVAR_1 1, 0, 0}’s\n{STRVAR_1 5, 1, 0} took the attack!
{STRVAR_1 1, 0, 0}’s {STRVAR_1 5, 1, 0}\nsuppressed {STRVAR_1 1, 2, 0}’s\f{STRVAR_1 5, 3, 0}!
{STRVAR_1 1, 0, 0}’s {STRVAR_1 5, 1, 0}\nsuppressed the wild {STRVAR_1 1, 2, 0}’s\f{STRVAR_1 5, 3, 0}!
{STRVAR_1 1, 0, 0}’s {STRVAR_1 5, 1, 0}\nsuppressed the opposing {STRVAR_1 1, 2, 0}’s\f{STRVAR_1 5, 3, 0}!
The wild {STRVAR_1 1, 0, 0}’s\n{STRVAR_1 5, 1, 0} suppressed\f{STRVAR_1 1, 2, 0}’s {STRVAR_1 5, 3, 0}!
The wild {STRVAR_1 1, 0, 0}’s\n{STRVAR_1 5, 1, 0} suppressed the wild\f{STRVAR_1 1, 2, 0}’s {STRVAR_1 5, 3, 0}!
The opposing {STRVAR_1 1, 0, 0}’s\n{STRVAR_1 5, 1, 0} suppressed\f{STRVAR_1 1, 2, 0}’s {STRVAR_1 5, 3, 0}!
The opposing {STRVAR_1 1, 0, 0}’s\n{STRVAR_1 5, 1, 0} suppressed the opposing\f{STRVAR_1 1, 2, 0}’s {STRVAR_1 5, 3, 0}!
{STRVAR_1 1, 0, 0}’s {STRVAR_1 5, 1, 0}\nmade it ineffective!
The wild {STRVAR_1 1, 0, 0}’s\n{STRVAR_1 5, 1, 0} made it ineffective!
The opposing {STRVAR_1 1, 0, 0}’s\n{STRVAR_1 5, 1, 0} made it ineffective!
{STRVAR_1 1, 0, 0} won’t flinch\nbecause of its {STRVAR_1 5, 1, 0}!
The wild {STRVAR_1 1, 0, 0} won’t flinch\nbecause of its {STRVAR_1 5, 1, 0}!
The opposing {STRVAR_1 1, 0, 0} won’t flinch\nbecause of its {STRVAR_1 5, 1, 0}!
{STRVAR_1 1, 0, 0} cured its {STRVAR_1 17, 2, 0}\nstatus with its {STRVAR_1 5, 1, 0}!
The wild {STRVAR_1 1, 0, 0} cured its\n{STRVAR_1 17, 2, 0} status\fwith its {STRVAR_1 5, 1, 0}!
The opposing {STRVAR_1 1, 0, 0} cured its\n{STRVAR_1 17, 2, 0} status\fwith its {STRVAR_1 5, 1, 0}!
{STRVAR_1 1, 0, 0}’s {STRVAR_1 5, 1, 0}\nhad no effect on {STRVAR_1 1, 2, 0}!
{STRVAR_1 1, 0, 0}’s {STRVAR_1 5, 1, 0} had no\neffect on the wild {STRVAR_1 1, 2, 0}!
{STRVAR_1 1, 0, 0}’s {STRVAR_1 5, 1, 0} had no\neffect on the opposing {STRVAR_1 1, 2, 0}!
The wild {STRVAR_1 1, 0, 0}’s\n{STRVAR_1 5, 1, 0} had no effect\fon {STRVAR_1 1, 2, 0}!
The wild {STRVAR_1 1, 0, 0}’s\n{STRVAR_1 5, 1, 0} had no effect\fon the wild {STRVAR_1 1, 2, 0}!
The opposing {STRVAR_1 1, 0, 0}’s\n{STRVAR_1 5, 1, 0} had no effect\fon {STRVAR_1 1, 2, 0}!
The opposing {STRVAR_1 1, 0, 0}’s\n{STRVAR_1 5, 1, 0} had no effect\fon the opposing {STRVAR_1 1, 2, 0}!
{STRVAR_1 1, 0, 0}’s {STRVAR_1 13, 1, 0}\nrose!
The wild {STRVAR_1 1, 0, 0}’s\n{STRVAR_1 13, 1, 0} rose!
The opposing {STRVAR_1 1, 0, 0}’s\n{STRVAR_1 13, 1, 0} rose!
{STRVAR_1 1, 0, 0}’s {STRVAR_1 13, 1, 0}\nsharply rose!
The wild {STRVAR_1 1, 0, 0}’s {STRVAR_1 13, 1, 0}\nsharply rose!
The opposing {STRVAR_1 1, 0, 0}’s {STRVAR_1 13, 1, 0}\nsharply rose!
The {STRVAR_1 8, 1, 0} raised\n{STRVAR_1 1, 0, 0}’s {STRVAR_1 13, 2, 0}!
The {STRVAR_1 8, 1, 0} raised\nthe wild {STRVAR_1 1, 0, 0}’s {STRVAR_1 13, 2, 0}!
The {STRVAR_1 8, 1, 0} raised\nthe opposing {STRVAR_1 1, 0, 0}’s {STRVAR_1 13, 2, 0}!
The {STRVAR_1 8, 1, 0} sharply raised\n{STRVAR_1 1, 0, 0}’s {STRVAR_1 13, 2, 0}!
The {STRVAR_1 8, 1, 0} sharply raised\nthe wild {STRVAR_1 1, 0, 0}’s {STRVAR_1 13, 2, 0}!
The {STRVAR_1 8, 1, 0} sharply raised\nthe opposing {STRVAR_1 1, 0, 0}’s {STRVAR_1 13, 2, 0}!
{STRVAR_1 1, 0, 0}’s {STRVAR_1 13, 1, 0}\nfell!
The wild {STRVAR_1 1, 0, 0}’s {STRVAR_1 13, 1, 0}\nfell!
The opposing {STRVAR_1 1, 0, 0}’s {STRVAR_1 13, 1, 0}\nfell!
{STRVAR_1 1, 0, 0}’s {STRVAR_1 13, 1, 0}\nharshly fell!
The wild {STRVAR_1 1, 0, 0}’s {STRVAR_1 13, 1, 0}\nharshly fell!
The opposing {STRVAR_1 1, 0, 0}’s {STRVAR_1 13, 1, 0}\nharshly fell!
{STRVAR_1 1, 0, 0}’s stats won’t\ngo any higher!
The wild {STRVAR_1 1, 0, 0}’s stats\nwon’t go any higher!
The opposing {STRVAR_1 1, 0, 0}’s stats\nwon’t go any higher!
{STRVAR_1 1, 0, 0}’s stats won’t\ngo any lower!
The wild {STRVAR_1 1, 0, 0}’s stats\nwon’t go any lower!
The opposing {STRVAR_1 1, 0, 0}’s stats\nwon’t go any lower!
A critical hit!
It’s a one-hit KO!
1, 2, and... ... ... Poof!
And...

It’s not very effective...
It’s super effective!
You got away safely!\r
{STRVAR_1 1, 0, 0} fled\nusing its {STRVAR_1 8, 1, 0}!\r
{STRVAR_1 1, 0, 0} fled\nusing {STRVAR_1 5, 1, 0}!\r
The wild {STRVAR_1 1, 0, 0} fled!
You defeated\n{STRVAR_1 3, 0, 0}!
You defeated {STRVAR_1 3, 0, 0}\nand {STRVAR_1 3, 1, 0}!
You lost against\n{STRVAR_1 3, 0, 0}!
You lost to {STRVAR_1 3, 0, 0}\nand {STRVAR_1 3, 1, 0}!
You battled to a draw against\n{STRVAR_1 3, 0, 0}!
You battled to a draw against\n{STRVAR_1 3, 0, 0} and {STRVAR_1 3, 1, 0}!
{STRVAR_1 3, 0, 0} fled!
{STRVAR_1 3, 0, 0} and\n{STRVAR_1 3, 1, 0} fled!
No! There’s no running\nfrom a Trainer battle!\r
You couldn’t get away!\r
But nothing happened!
But it failed!
It hurt itself in its\nconfusion!
Mirror Move failed!
It’s raining!
A downpour started!
Rain continues to fall.
The downpour continues.
The rain stopped.
The sandstorm is raging!
The sandstorm rages.
The sandstorm subsided.
The sunlight is harsh!
The sunlight is strong.
The harsh sunlight faded.
It’s hailing!
Hail continues to fall.
The hail stopped.
The fog is deep...
But it failed to spit up a thing!
But it failed to swallow a thing!
The wind turned into a\nheat wave!
All stat changes were\neliminated!
Coins were scattered everywhere!
But it does not have enough HP\nleft to make a substitute!
The battlers shared\ntheir pain!
A bell chimed!
All Pokémon that heard the song\nwill faint in three turns!
There’s no PP left for this move!
But there was no PP left\nfor the move!
{STRVAR_1 1, 0, 0} ignored\norders and kept sleeping!
{STRVAR_1 1, 0, 0} ignored orders!
{STRVAR_1 1, 0, 0} began to nap!
{STRVAR_1 1, 0, 0} is\nloafing around!
{STRVAR_1 1, 0, 0} won’t obey!
{STRVAR_1 1, 0, 0} turned away!
{STRVAR_1 1, 0, 0} pretended\nnot to notice!
{STRVAR_1 1, 0, 0} is\nloafing around!
The wild {STRVAR_1 1, 0, 0} is\nloafing around!
The opposing {STRVAR_1 1, 0, 0} is\nloafing around!
{STRVAR_1 14, 0, 0} {STRVAR_1 3, 1, 0} is\nabout to send out {STRVAR_1 1, 2, 0}.\fWill you switch your Pokémon?{YESNO 0}
{STRVAR_1 1, 0, 0} learned\n{STRVAR_1 6, 1, 0}!
The wild {STRVAR_1 1, 0, 0} learned\n{STRVAR_1 6, 1, 0}!
The opposing {STRVAR_1 1, 0, 0} learned\n{STRVAR_1 6, 1, 0}!
You defeated\n{STRVAR_1 14, 0, 0} {STRVAR_1 3, 1, 0}!
{STRVAR_1 3, 0, 0} crept closer to\n{STRVAR_1 1, 1, 0}!
{STRVAR_1 3, 0, 0} can’t get any closer!
{STRVAR_1 1, 0, 0} is watching\ncarefully!



{STRVAR_1 3, 0, 0} threw a Poffin\nat the {STRVAR_1 1, 1, 0}!
Announcer: You’re out of\nSafari Balls!\fGame over!\r
{STRVAR_1 3, 0, 0} threw\na Safari Ball!
{STRVAR_1 0, 0, 0} is watching\ncarefully!
Announcer: You’re out of\nSafari Balls! Game over!
{STRVAR_1 3, 0, 0} threw some Bait\nat the {STRVAR_1 0, 1, 0}!
{STRVAR_1 0, 0, 0} is eating!
{STRVAR_1 0, 0, 0} is busy eating!
{STRVAR_1 3, 0, 0} threw Mud at\nthe {STRVAR_1 0, 1, 0}!
{STRVAR_1 0, 0, 0} is angry!
{STRVAR_1 0, 0, 0} is beside itself\nwith anger!
{STRVAR_1 3, 0, 0} used\none {STRVAR_1 8, 1, 0}!
{STRVAR_1 14, 0, 0} {STRVAR_1 3, 1, 0}\nused one {STRVAR_1 8, 2, 0}!
The Trainer blocked the Ball!
Don’t be a thief!
It dodged your thrown Poké Ball!\nThis Pokémon can’t be caught!
You missed the Pokémon!
Oh, no!\nThe Pokémon broke free!
Aww!\nIt appeared to be caught!
Aargh!\nAlmost had it!
Gah!\nIt was so close, too!
{WAIT 3}Gotcha!\n{STRVAR_1 1, 0, 0} was caught!{WAIT 2}\r
Would you like to give\n{STRVAR_1 1, 0, 0} a nickname?{YESNO 0}
{STRVAR_1 1, 0, 0} has been sent to\nsomeone’s PC.
{STRVAR_1 1, 0, 0} has been sent to\nBill’s PC!
{STRVAR_1 1, 0, 0}’s data has\nbeen added to the Pokédex.\r
It is raining.
A sandstorm is raging.
There is no room left in the PC!\r
{STRVAR_1 1, 0, 0}’s {STRVAR_1 8, 1, 0}\ncured its paralysis!
The wild {STRVAR_1 1, 0, 0}’s\n{STRVAR_1 8, 1, 0} cured its paralysis!
The opposing {STRVAR_1 1, 0, 0}’s\n{STRVAR_1 8, 1, 0} cured its paralysis!
{STRVAR_1 1, 0, 0}’s {STRVAR_1 8, 1, 0}\ncured its poison!
The wild {STRVAR_1 1, 0, 0}’s\n{STRVAR_1 8, 1, 0} cured its poison!
The opposing {STRVAR_1 1, 0, 0}’s\n{STRVAR_1 8, 1, 0} cured its poison!
{STRVAR_1 1, 0, 0}’s {STRVAR_1 8, 1, 0}\nhealed its burn!
The wild {STRVAR_1 1, 0, 0}’s\n{STRVAR_1 8, 1, 0} healed its burn!
The opposing {STRVAR_1 1, 0, 0}’s\n{STRVAR_1 8, 1, 0} healed its burn!
{STRVAR_1 1, 0, 0}’s {STRVAR_1 8, 1, 0}\ndefrosted it!
The wild {STRVAR_1 1, 0, 0}’s\n{STRVAR_1 8, 1, 0} defrosted it!
The opposing {STRVAR_1 1, 0, 0}’s\n{STRVAR_1 8, 1, 0} defrosted it!
{STRVAR_1 1, 0, 0}’s {STRVAR_1 8, 1, 0}\nwoke it up!
The wild {STRVAR_1 1, 0, 0}’s\n{STRVAR_1 8, 1, 0} woke it up!
The opposing {STRVAR_1 1, 0, 0}’s\n{STRVAR_1 8, 1, 0} woke it up!
{STRVAR_1 1, 0, 0}’s {STRVAR_1 8, 1, 0}\nsnapped it out of its confusion!
The wild {STRVAR_1 1, 0, 0}’s\n{STRVAR_1 8, 1, 0} snapped it out of\fits confusion!
The opposing {STRVAR_1 1, 0, 0}’s\n{STRVAR_1 8, 1, 0} snapped it out of\fits confusion!
{STRVAR_1 1, 0, 0} cured its {STRVAR_1 17, 2, 0}\nstatus using its {STRVAR_1 8, 1, 0}!
The wild {STRVAR_1 1, 0, 0} cured its\n{STRVAR_1 17, 2, 0} status\fusing its {STRVAR_1 8, 1, 0}!
The opposing {STRVAR_1 1, 0, 0} cured its\n{STRVAR_1 17, 2, 0} status\fusing its {STRVAR_1 8, 1, 0}!
{STRVAR_1 1, 0, 0} normalized its\nstatus using its {STRVAR_1 8, 1, 0}!
The wild {STRVAR_1 1, 0, 0} normalized its\nstatus using its {STRVAR_1 8, 1, 0}!
The opposing {STRVAR_1 1, 0, 0} normalized its\nstatus using its {STRVAR_1 8, 1, 0}!
{STRVAR_1 1, 0, 0} restored its\nhealth using its {STRVAR_1 8, 1, 0}!
The wild {STRVAR_1 1, 0, 0} restored its\nhealth using its {STRVAR_1 8, 1, 0}!
The opposing {STRVAR_1 1, 0, 0} restored its\nhealth using its {STRVAR_1 8, 1, 0}!
{STRVAR_1 1, 0, 0} restored\nPP to its move {STRVAR_1 6, 2, 0}\fusing its {STRVAR_1 8, 1, 0}!
The wild {STRVAR_1 1, 0, 0} restored\nPP to its move {STRVAR_1 6, 2, 0}\fusing its {STRVAR_1 8, 1, 0}!
The opposing {STRVAR_1 1, 0, 0} restored\nPP to its move {STRVAR_1 6, 2, 0}\fusing its {STRVAR_1 8, 1, 0}!
{STRVAR_1 1, 0, 0} returned its\nstats to normal using its\f{STRVAR_1 8, 1, 0}!
The wild {STRVAR_1 1, 0, 0} returned its\nstats to normal using its\f{STRVAR_1 8, 1, 0}!
The opposing {STRVAR_1 1, 0, 0} returned its\nstats to normal using its\f{STRVAR_1 8, 1, 0}!
{STRVAR_1 1, 0, 0} restored\na little HP using its {STRVAR_1 8, 1, 0}!
The wild {STRVAR_1 1, 0, 0} restored\na little HP using its {STRVAR_1 8, 1, 0}!
The opposing {STRVAR_1 1, 0, 0} restored\na little HP using its {STRVAR_1 8, 1, 0}!
The {STRVAR_1 8, 0, 0} only allows the\nuse of {STRVAR_1 6, 1, 0}!\r
{STRVAR_1 1, 0, 0} hung on\nusing its {STRVAR_1 8, 1, 0}!
The wild {STRVAR_1 1, 0, 0} hung on\nusing its {STRVAR_1 8, 1, 0}!
The opposing {STRVAR_1 1, 0, 0} hung on\nusing its {STRVAR_1 8, 1, 0}!
What?\n{STRVAR_1 1, 0, 0} is evolving!
What?\r
{STRVAR_1 1, 0, 0} is evolving!
{WAIT 3}Congratulations! Your {STRVAR_1 1, 0, 0}\nevolved into {STRVAR_1 1, 1, 0}!{WAIT 2}\r
Huh? {STRVAR_1 1, 0, 0}\nstopped evolving!\r
... ...?\r
What will {STRVAR_1 1, 0, 0} do?{YESNO 0}
What will {STRVAR_1 3, 0, 0} throw?{YESNO 0}
Communicating. Please stand by...
FIGHT
BAG
POKéMON
RUN
CANCEL
CANCEL
CANCEL
BALL
BAIT
MUD


RUN
{STRVAR_1 51, 0, 0}/{STRVAR_1 51, 1, 0}
PP
Which move should\nbe forgotten?
Yes
No

Quit the battle?{YESNO 0}
{STRVAR_1 1, 0, 0} {COLOR 1}♂{COLOR 0}\nLv. {STRVAR_1 52, 1, 0}
{STRVAR_1 1, 0, 0} {COLOR 2}♀{COLOR 0}\nLv. {STRVAR_1 52, 1, 0}
{STRVAR_1 1, 0, 0}\nLv. {STRVAR_1 52, 1, 0}
{STRVAR_1 13, 0, 0}
+{STRVAR_1 51, 0, 0}
{STRVAR_1 52, 0, 0}
SAFARI BALLS
Left: {STRVAR_1 51, 0, 0}

You beat\n{STRVAR_1 14, 0, 0} {STRVAR_1 3, 1, 0}\fand {STRVAR_1 14, 2, 0} {STRVAR_1 3, 3, 0}!\r

Would you like to forfeit the match\nand quit now?{YESNO 0}
{STRVAR_1 3, 0, 0}\nforfeited the match!


{STRVAR_1 14, 0, 0} {STRVAR_1 3, 1, 0} fled!
You lost against\n{STRVAR_1 14, 0, 0} {STRVAR_1 3, 1, 0}!
You battled to a draw against\n{STRVAR_1 14, 0, 0} {STRVAR_1 3, 1, 0}!
{STRVAR_1 1, 0, 0}{COLOR 3}♂{COLOR 0}
{STRVAR_1 1, 0, 0}{COLOR 4}♀{COLOR 0}
{STRVAR_1 1, 0, 0}
You encountered a wild {STRVAR_1 1, 0, 0}!\r
A wild {STRVAR_1 1, 0, 0} appeared!\r (Unused)
A wild {STRVAR_1 1, 0, 0} and\n{STRVAR_1 1, 1, 0} appeared!\r
A wild {STRVAR_1 1, 0, 0} appeared from\nthe tree you slathered with Honey!\r
You are challenged by\n{STRVAR_1 14, 0, 0} {STRVAR_1 3, 1, 0}!\r
You are challenged by\n{STRVAR_1 3, 0, 0}!\r
You are challenged by\n{STRVAR_1 3, 0, 0} and {STRVAR_1 3, 1, 0}!\r
{STRVAR_1 14, 0, 0} {STRVAR_1 3, 1, 0} sent\nout {STRVAR_1 1, 2, 0}!
{STRVAR_1 14, 0, 0} {STRVAR_1 3, 1, 0} sent\nout {STRVAR_1 1, 2, 0} and {STRVAR_1 1, 3, 0}!
{STRVAR_1 3, 0, 0} sent out\n{STRVAR_1 1, 1, 0}!
{STRVAR_1 3, 0, 0} sent out\n{STRVAR_1 1, 1, 0} and {STRVAR_1 1, 2, 0}!
{STRVAR_1 3, 0, 0} sent out {STRVAR_1 1, 1, 0}!\n{STRVAR_1 3, 2, 0} sent out {STRVAR_1 1, 3, 0}!
{STRVAR_1 3, 0, 0} sent out\n{STRVAR_1 1, 1, 0}!\fGo! {STRVAR_1 1, 2, 0}!
Go! {STRVAR_1 1, 0, 0} and\n{STRVAR_1 1, 1, 0}!
Go! {STRVAR_1 1, 0, 0}!
You’re in charge, {STRVAR_1 1, 0, 0}!
Go for it, {STRVAR_1 1, 0, 0}!
Your foe’s weak!\nGet ’em, {STRVAR_1 1, 0, 0}!
Just a little more!\nHang in there, {STRVAR_1 1, 0, 0}!
{STRVAR_1 1, 0, 0}, switch out!\nCome back!
{STRVAR_1 1, 0, 0}, come back!
OK, {STRVAR_1 1, 0, 0}!\nCome back!
{STRVAR_1 1, 0, 0}, enough!\nGet back!
Good job, {STRVAR_1 1, 0, 0}!\nCome back!
{STRVAR_1 14, 0, 0} {STRVAR_1 3, 1, 0}\nwithdrew {STRVAR_1 1, 2, 0}!
{STRVAR_1 3, 0, 0} withdrew\n{STRVAR_1 1, 1, 0}!
{STRVAR_1 14, 0, 0} {STRVAR_1 3, 1, 0} sent\nout {STRVAR_1 1, 2, 0}!\r{STRVAR_1 14, 3, 0} {STRVAR_1 3, 4, 0} sent\nout {STRVAR_1 1, 5, 0}!\r
You are challenged by\n{STRVAR_1 14, 0, 0} {STRVAR_1 3, 1, 0} and\f{STRVAR_1 14, 2, 0} {STRVAR_1 3, 3, 0}!\r
{STRVAR_1 14, 0, 0} {STRVAR_1 3, 1, 0} sent\nout {STRVAR_1 1, 2, 0}!\fGo! {STRVAR_1 1, 3, 0}!
{STRVAR_1 1, 0, 0}’s stockpiled\neffect wore off!
The wild {STRVAR_1 1, 0, 0}’s stockpiled\neffect wore off!
The opposing {STRVAR_1 1, 0, 0}’s stockpiled\neffect wore off!
Gravity intensified!
{STRVAR_1 1, 0, 0} fell from\nthe sky due to the gravity!
The wild {STRVAR_1 1, 0, 0} fell from\nthe sky due to the gravity!
The opposing {STRVAR_1 1, 0, 0} fell from\nthe sky due to the gravity!
{STRVAR_1 1, 0, 0} can’t use\n{STRVAR_1 6, 1, 0} because of gravity!
The wild {STRVAR_1 1, 0, 0} can’t use\n{STRVAR_1 6, 1, 0} because of gravity!
The opposing {STRVAR_1 1, 0, 0} can’t use\n{STRVAR_1 6, 1, 0} because of gravity!\r
Gravity returned to normal!
The healing wish came true!
It became cloaked in mystical\nmoonlight!
A tailwind started blowing!
The tailwind petered out!
{STRVAR_1 1, 0, 0} switched\nits Attack and Defense!
The wild {STRVAR_1 1, 0, 0} switched\nits Attack and Defense!
The opposing {STRVAR_1 1, 0, 0} switched\nits Attack and Defense!
{STRVAR_1 1, 0, 0}’s Ability\nwas suppressed!
The wild {STRVAR_1 1, 0, 0}’s Ability\nwas suppressed!
The opposing {STRVAR_1 1, 0, 0}’s Ability\nwas suppressed!
{STRVAR_1 1, 0, 0} switched all\nchanges to its Attack and Sp. Atk\fwith its target!
The wild {STRVAR_1 1, 0, 0} switched all\nchanges to its Attack and Sp. Atk\fwith its target!
The opposing {STRVAR_1 1, 0, 0} switched all\nchanges to its Attack and Sp. Atk\fwith its target!
{STRVAR_1 1, 0, 0} switched all\nchanges to its Defense and Sp. Def\fwith its target!
The wild {STRVAR_1 1, 0, 0} switched all\nchanges to its Defense and Sp. Def\fwith its target!
The opposing {STRVAR_1 1, 0, 0} switched all\nchanges to its Defense and Sp. Def\fwith its target!
{STRVAR_1 1, 0, 0} acquired\n{STRVAR_1 5, 1, 0}!
The wild {STRVAR_1 1, 0, 0} acquired\n{STRVAR_1 5, 1, 0}!
The opposing {STRVAR_1 1, 0, 0} acquired\n{STRVAR_1 5, 1, 0}!
{STRVAR_1 1, 0, 0} switched stat\nchanges with its target!
The wild {STRVAR_1 1, 0, 0} switched stat\nchanges with its target!
The opposing {STRVAR_1 1, 0, 0} switched stat\nchanges with its target!
{STRVAR_1 1, 0, 0} surrounded\nitself with a veil of water!
The wild {STRVAR_1 1, 0, 0} surrounded\nitself with a veil of water!
The opposing {STRVAR_1 1, 0, 0} surrounded\nitself with a veil of water!
{STRVAR_1 6, 1, 0} restored\n{STRVAR_1 1, 0, 0}’s HP!
{STRVAR_1 6, 1, 0} restored\nthe wild {STRVAR_1 1, 0, 0}’s HP!
{STRVAR_1 6, 1, 0} restored\nthe opposing {STRVAR_1 1, 0, 0}’s HP!
{STRVAR_1 1, 0, 0} levitated\nwith electromagnetism!
The wild {STRVAR_1 1, 0, 0} levitated\nwith electromagnetism!
The opposing {STRVAR_1 1, 0, 0} levitated\nwith electromagnetism!
{STRVAR_1 1, 0, 0} evades\nGround moves with {STRVAR_1 6, 1, 0}!
The wild {STRVAR_1 1, 0, 0} evades\nGround moves with {STRVAR_1 6, 1, 0}!
The opposing {STRVAR_1 1, 0, 0} evades\nGround moves with {STRVAR_1 6, 1, 0}!
{STRVAR_1 1, 0, 0}’s\nelectromagnetism wore off!
The wild {STRVAR_1 1, 0, 0}’s\nelectromagnetism wore off!
The opposing {STRVAR_1 1, 0, 0}’s\nelectromagnetism wore off!
{STRVAR_1 1, 0, 0} blew away\n{STRVAR_1 6, 1, 0}!
The wild {STRVAR_1 1, 0, 0} blew away\n{STRVAR_1 6, 1, 0}!
The opposing {STRVAR_1 1, 0, 0} blew away\n{STRVAR_1 6, 1, 0}!
{STRVAR_1 1, 0, 0} blew away\nthe deep fog with {STRVAR_1 6, 1, 0}!
The wild {STRVAR_1 1, 0, 0} blew away\nthe deep fog with {STRVAR_1 6, 1, 0}!
The opposing {STRVAR_1 1, 0, 0} blew away\nthe deep fog with {STRVAR_1 6, 1, 0}!
{STRVAR_1 1, 0, 0} fell for\nthe feint!
The wild {STRVAR_1 1, 0, 0} fell for\nthe feint!
The opposing {STRVAR_1 1, 0, 0} fell for\nthe feint!
{STRVAR_1 1, 0, 0} was prevented\nfrom healing!
The wild {STRVAR_1 1, 0, 0} was prevented\nfrom healing!
The opposing {STRVAR_1 1, 0, 0} was prevented\nfrom healing!
{STRVAR_1 1, 0, 0} was prevented\nfrom healing due to {STRVAR_1 6, 1, 0}!
The wild {STRVAR_1 1, 0, 0} was prevented\nfrom healing due to {STRVAR_1 6, 1, 0}!
The opposing {STRVAR_1 1, 0, 0} was prevented\nfrom healing due to {STRVAR_1 6, 1, 0}!
{STRVAR_1 1, 0, 0} can’t use\n{STRVAR_1 6, 2, 0} because of\f{STRVAR_1 6, 1, 0}!\r
The wild {STRVAR_1 1, 0, 0} can’t use\n{STRVAR_1 6, 2, 0} because of\f{STRVAR_1 6, 1, 0}!\r
The opposing {STRVAR_1 1, 0, 0} can’t use\n{STRVAR_1 6, 2, 0} because of\f{STRVAR_1 6, 1, 0}!\r
{STRVAR_1 1, 0, 0}’s {STRVAR_1 6, 1, 0}\nwore off!
The wild {STRVAR_1 1, 0, 0}’s\n{STRVAR_1 6, 1, 0} wore off!
The opposing {STRVAR_1 1, 0, 0}’s\n{STRVAR_1 6, 1, 0} wore off!
Poison spikes were scattered\non the ground all around\fyour team!
Poison spikes were scattered\non the ground all around\fthe opposing team!
The poison spikes disappeared from\nthe ground around your team!
The poison spikes disappeared from\nthe ground around the opposing team!
{STRVAR_1 1, 0, 0} went back\nto {STRVAR_1 3, 1, 0}!
The wild {STRVAR_1 1, 0, 0} went back\nto {STRVAR_1 3, 1, 0}!
The opposing {STRVAR_1 1, 0, 0} went back\nto {STRVAR_1 3, 1, 0}!
{STRVAR_1 1, 0, 0} twisted\nthe dimensions!
The wild {STRVAR_1 1, 0, 0} twisted\nthe dimensions!
The opposing {STRVAR_1 1, 0, 0} twisted\nthe dimensions!
{STRVAR_1 1, 0, 0} restored\nthe twisted dimensions!
The wild {STRVAR_1 1, 0, 0} restored\nthe twisted dimensions!
The opposing {STRVAR_1 1, 0, 0} restored\nthe twisted dimensions!
The twisted dimensions returned to\nnormal!
Pointed stones float in the air\naround your team!
Pointed stones float in the air\naround the opposing team!
Pointed stones dug into\n{STRVAR_1 1, 0, 0}!
Pointed stones dug into\nthe wild {STRVAR_1 1, 0, 0}!
Pointed stones dug into\nthe opposing {STRVAR_1 1, 0, 0}!
{STRVAR_1 1, 0, 0} vanished\ninstantly!
The wild {STRVAR_1 1, 0, 0} vanished\ninstantly!
The opposing {STRVAR_1 1, 0, 0} vanished\ninstantly!
Your team’s Lucky Chant wore off!
The opposing team’s Lucky Chant wore off!
{STRVAR_1 1, 0, 0}\nbreaks the mold!
The wild {STRVAR_1 1, 0, 0}\nbreaks the mold!
The opposing {STRVAR_1 1, 0, 0}\nbreaks the mold!
{STRVAR_1 1, 0, 0} is hurt\nby its {STRVAR_1 5, 1, 0}!
The wild {STRVAR_1 1, 0, 0} is hurt\nby its {STRVAR_1 5, 1, 0}!
The opposing {STRVAR_1 1, 0, 0} is hurt\nby its {STRVAR_1 5, 1, 0}!
{STRVAR_1 1, 0, 0} maxed its\n{STRVAR_1 13, 2, 0} with {STRVAR_1 5, 1, 0}!
The wild {STRVAR_1 1, 0, 0} maxed its\n{STRVAR_1 13, 2, 0} with {STRVAR_1 5, 1, 0}!
The opposing {STRVAR_1 1, 0, 0} maxed its\n{STRVAR_1 13, 2, 0} with {STRVAR_1 5, 1, 0}!
{STRVAR_1 1, 0, 0} lost some HP\nbecause of its {STRVAR_1 5, 1, 0}!
The wild {STRVAR_1 1, 0, 0} lost some HP\nbecause of its {STRVAR_1 5, 1, 0}!
The opposing {STRVAR_1 1, 0, 0} lost some HP\nbecause of its {STRVAR_1 5, 1, 0}!
{STRVAR_1 1, 2, 0} was hurt by\n{STRVAR_1 1, 0, 0}’s {STRVAR_1 5, 1, 0}!
The wild {STRVAR_1 1, 2, 0} was hurt by\n{STRVAR_1 1, 0, 0}’s {STRVAR_1 5, 1, 0}!
The opposing {STRVAR_1 1, 2, 0} was hurt by\n{STRVAR_1 1, 0, 0}’s {STRVAR_1 5, 1, 0}!
{STRVAR_1 1, 2, 0} was hurt by the wild\n{STRVAR_1 1, 0, 0}’s {STRVAR_1 5, 1, 0}!
The wild {STRVAR_1 1, 2, 0} was hurt by the\nwild {STRVAR_1 1, 0, 0}’s {STRVAR_1 5, 1, 0}!
{STRVAR_1 1, 2, 0} was hurt by the opposing\n{STRVAR_1 1, 0, 0}’s {STRVAR_1 5, 1, 0}!
The opposing {STRVAR_1 1, 2, 0} was hurt by\nthe opposing {STRVAR_1 1, 0, 0}’s\f{STRVAR_1 5, 1, 0}!
{STRVAR_1 1, 1, 0}’s {STRVAR_1 5, 0, 0} made\nit shudder!
The wild {STRVAR_1 1, 1, 0}’s\n{STRVAR_1 5, 0, 0} made it shudder!
The opposing {STRVAR_1 1, 1, 0}’s\n{STRVAR_1 5, 0, 0} made it shudder!
{STRVAR_1 1, 0, 0}’s {STRVAR_1 5, 1, 0}\nalerted it to {STRVAR_1 6, 2, 0}!
The wild {STRVAR_1 1, 0, 0}’s Forewarn\nalerted it to {STRVAR_1 6, 2, 0}!
The opposing {STRVAR_1 1, 0, 0}’s Forewarn\nalerted it to {STRVAR_1 6, 2, 0}!
{STRVAR_1 1, 0, 0} is slow\nto get going!
The wild {STRVAR_1 1, 0, 0} is slow\nto get going!
The opposing {STRVAR_1 1, 0, 0} is slow\nto get going!
{STRVAR_1 1, 0, 0} finally got\nits act together!
The wild {STRVAR_1 1, 0, 0} finally got\nits act together!
The opposing {STRVAR_1 1, 0, 0} finally got\nits act together!
{STRVAR_1 1, 0, 0} frisked its\nfoe and found one {STRVAR_1 8, 1, 0}!
The wild {STRVAR_1 1, 0, 0} frisked its\nfoe and found one {STRVAR_1 8, 1, 0}!
The opposing {STRVAR_1 1, 0, 0} frisked its\nfoe and found one {STRVAR_1 8, 1, 0}!
{STRVAR_1 1, 2, 0} is tormented\nby {STRVAR_1 1, 0, 0}’s {STRVAR_1 5, 1, 0}!
The wild {STRVAR_1 1, 2, 0} is tormented\nby {STRVAR_1 1, 0, 0}’s {STRVAR_1 5, 1, 0}!
The opposing {STRVAR_1 1, 2, 0} is tormented\nby {STRVAR_1 1, 0, 0}’s {STRVAR_1 5, 1, 0}!
{STRVAR_1 1, 2, 0} is tormented\nby the wild {STRVAR_1 1, 0, 0}’s\f{STRVAR_1 5, 1, 0}!
The wild {STRVAR_1 1, 2, 0} is tormented\nby the wild {STRVAR_1 1, 0, 0}’s\f{STRVAR_1 5, 1, 0}!
{STRVAR_1 1, 2, 0} is tormented\nby the opposing {STRVAR_1 1, 0, 0}’s\f{STRVAR_1 5, 1, 0}!
The opposing {STRVAR_1 1, 2, 0} is tormented\nby the opposing {STRVAR_1 1, 0, 0}’s\f{STRVAR_1 5, 1, 0}!
{STRVAR_1 1, 0, 0} maxed its\n{STRVAR_1 13, 2, 0} with its {STRVAR_1 8, 1, 0}!
The wild {STRVAR_1 1, 0, 0} maxed its\n{STRVAR_1 13, 2, 0} with its {STRVAR_1 8, 1, 0}!
The opposing {STRVAR_1 1, 0, 0} maxed its\n{STRVAR_1 13, 2, 0} with its {STRVAR_1 8, 1, 0}!
The {STRVAR_1 8, 0, 0} weakened\n{STRVAR_1 6, 1, 0}’s power!
{STRVAR_1 1, 0, 0} is hurt\nby its {STRVAR_1 8, 1, 0}!
The wild {STRVAR_1 1, 0, 0}\nis hurt by its {STRVAR_1 8, 1, 0}!
The opposing {STRVAR_1 1, 0, 0}\nis hurt by its {STRVAR_1 8, 1, 0}!
{STRVAR_1 1, 0, 0} can’t use\nitems anymore!
The wild {STRVAR_1 1, 0, 0} can’t use\nitems anymore!
The opposing {STRVAR_1 1, 0, 0} can’t use\nitems anymore!
{STRVAR_1 1, 0, 0} can use\nitems again!
The wild {STRVAR_1 1, 0, 0} can use\nitems again!
The opposing {STRVAR_1 1, 0, 0} can use\nitems again!
{STRVAR_1 1, 0, 0} stole and\nate its target’s {STRVAR_1 8, 1, 0}!
The wild {STRVAR_1 1, 0, 0} stole and\nate its target’s {STRVAR_1 8, 1, 0}!
The opposing {STRVAR_1 1, 0, 0} stole and\nate its target’s {STRVAR_1 8, 1, 0}!
{STRVAR_1 1, 0, 0} flung\nits {STRVAR_1 8, 1, 0}!
The wild {STRVAR_1 1, 0, 0} flung\nits {STRVAR_1 8, 1, 0}!
The opposing {STRVAR_1 1, 0, 0} flung\nits {STRVAR_1 8, 1, 0}!
{STRVAR_1 1, 0, 0}’s {STRVAR_1 5, 1, 0}\nmade the {STRVAR_1 8, 2, 0} ineffective!
The wild {STRVAR_1 1, 0, 0}’s\n{STRVAR_1 5, 1, 0} made the\f{STRVAR_1 8, 2, 0} ineffective!
The opposing {STRVAR_1 1, 0, 0}’s\n{STRVAR_1 5, 1, 0} made the\f{STRVAR_1 8, 2, 0} ineffective!
{STRVAR_1 1, 0, 0}’s {STRVAR_1 8, 1, 0}\ninfatuated {STRVAR_1 1, 2, 0}!
{STRVAR_1 1, 0, 0}’s {STRVAR_1 8, 1, 0}\ninfatuated the wild {STRVAR_1 1, 2, 0}!
{STRVAR_1 1, 0, 0}’s {STRVAR_1 8, 1, 0}\ninfatuated the opposing {STRVAR_1 1, 2, 0}!
The wild {STRVAR_1 1, 0, 0}’s\n{STRVAR_1 8, 1, 0} made {STRVAR_1 1, 2, 0}\finfatuated!
The wild {STRVAR_1 1, 0, 0}’s\n{STRVAR_1 8, 1, 0} made the wild\f{STRVAR_1 1, 2, 0} infatuated!
The opposing {STRVAR_1 1, 0, 0}’s\n{STRVAR_1 8, 1, 0} made {STRVAR_1 1, 2, 0}\finfatuated!
The opposing {STRVAR_1 1, 0, 0}’s\n{STRVAR_1 8, 1, 0} made the opposing\f{STRVAR_1 1, 2, 0} infatuated!
{STRVAR_1 1, 0, 0} boosted\nthe accuracy of its next move\fusing its {STRVAR_1 8, 1, 0}!
The wild {STRVAR_1 1, 0, 0} boosted\nthe accuracy of its next move\fusing its {STRVAR_1 8, 1, 0}!
The opposing {STRVAR_1 1, 0, 0} boosted\nthe accuracy of its next move\fusing its {STRVAR_1 8, 1, 0}!
{STRVAR_1 1, 0, 0} is hurt by\n{STRVAR_1 1, 1, 0}’s {STRVAR_1 8, 2, 0}!
{STRVAR_1 1, 0, 0} is hurt by the wild\n{STRVAR_1 1, 1, 0}’s {STRVAR_1 8, 2, 0}!
{STRVAR_1 1, 0, 0} is hurt by the opposing\n{STRVAR_1 1, 1, 0}’s {STRVAR_1 8, 2, 0}!
The wild {STRVAR_1 1, 0, 0} is hurt by\n{STRVAR_1 1, 1, 0}’s {STRVAR_1 8, 2, 0}!
The wild {STRVAR_1 1, 0, 0} is hurt by the\nwild {STRVAR_1 1, 1, 0}’s {STRVAR_1 8, 2, 0}!
The opposing {STRVAR_1 1, 0, 0} is hurt by\n{STRVAR_1 1, 1, 0}’s {STRVAR_1 8, 2, 0}!
The opposing {STRVAR_1 1, 0, 0} is hurt by the\nopposing {STRVAR_1 1, 1, 0}’s {STRVAR_1 8, 2, 0}!
Whoa!\nA wild {STRVAR_1 1, 0, 0} came charging!
{STRVAR_1 1, 0, 0} was badly\npoisoned by the {STRVAR_1 8, 1, 0}!
The wild {STRVAR_1 1, 0, 0} was badly\npoisoned by the {STRVAR_1 8, 1, 0}!
The opposing {STRVAR_1 1, 0, 0} was badly\npoisoned by the {STRVAR_1 8, 1, 0}!
{STRVAR_1 1, 0, 0} got a burn\nfrom the {STRVAR_1 8, 1, 0}!
The wild {STRVAR_1 1, 0, 0} got a burn\nfrom the {STRVAR_1 8, 1, 0}!
The opposing {STRVAR_1 1, 0, 0} got a burn\nfrom the {STRVAR_1 8, 1, 0}!
{STRVAR_1 1, 0, 0} was transferred to\n{STRVAR_1 11, 1, 0} in someone’s PC!
{STRVAR_1 1, 0, 0} was transferred to\n{STRVAR_1 11, 1, 0} in Bill’s PC!
{STRVAR_1 11, 1, 0} in someone’s PC is full.\r{STRVAR_1 1, 0, 0} was transferred to\n{STRVAR_1 11, 2, 0} instead!
{STRVAR_1 11, 1, 0} in Bill’s PC is full.\r{STRVAR_1 1, 0, 0} was transferred to\n{STRVAR_1 11, 2, 0} instead!
{STRVAR_1 1, 0, 0} wants to learn the\nmove {STRVAR_1 6, 1, 0}.\r
But {STRVAR_1 1, 0, 0} can’t learn\nmore than four moves.\r
Make it forget\nanother move?{YESNO 0}
{ALN_CENTER}Forget a move!
{ALN_CENTER}Keep old moves!
Which move should\nbe forgotten?{YESNO 0}
Well, then...\r
Should this Pokémon give up on\nlearning this new move?{YESNO 0}
{ALN_CENTER}Give up on {STRVAR_1 6, 0, 0}!
{ALN_CENTER}Don’t give up on {STRVAR_1 6, 0, 0}!
{STRVAR_1 1, 0, 0} did not learn\n{STRVAR_1 6, 1, 0}.\r
One...{PAUSE 20}two...{PAUSE 20}and...{PAUSE 20}{WAIT 4}ta-da!\r
{STRVAR_1 1, 0, 0} forgot\n{STRVAR_1 6, 1, 0}.\r
And...\r
{STRVAR_1 1, 0, 0} learned\n{STRVAR_1 6, 1, 0}!{WAIT 5}{WAIT 2}\r
{STRVAR_1 1, 0, 0} wants to learn\nthe move {STRVAR_1 6, 1, 0}.\r
However, {STRVAR_1 1, 0, 0} already\nknows four moves.\r
Should a move be deleted? {YESNO 0}
Which move should be forgotten?\r
Stop trying to teach\n{STRVAR_1 6, 0, 0}? {YESNO 0}
{STRVAR_1 1, 0, 0} did not learn the\nmove {STRVAR_1 6, 1, 0}.\r
One...{PAUSE 20}two...{PAUSE 20}and...{PAUSE 20}{WAIT 4}ta-da!\r
{STRVAR_1 1, 0, 0} forgot\n{STRVAR_1 6, 1, 0}.\r
And...\r
{STRVAR_1 1, 0, 0} learned\n{STRVAR_1 6, 1, 0}!{WAIT 5}{WAIT 2}\r
{STRVAR_1 1, 0, 0}’s\n{STRVAR_1 13, 1, 0} rose!
Your team became shrouded in\na white mist!
{STRVAR_1 1, 0, 0} is getting\npumped!
Used the {STRVAR_1 8, 0, 0}!
{STRVAR_1 1, 0, 0} was cured of its\npoisoning.
{STRVAR_1 1, 0, 0} was cured of\nparalysis.
{STRVAR_1 1, 0, 0}’s burn was healed.
{STRVAR_1 1, 0, 0} woke up.
{STRVAR_1 1, 0, 0} was thawed out.
{STRVAR_1 1, 0, 0} snapped out of its\nconfusion.
{STRVAR_1 1, 0, 0} got over its\ninfatuation.
{STRVAR_1 1, 0, 0}’s HP was restored\nby {STRVAR_1 52, 1, 0} point(s).
Switch Pokémon
Keep battling
Use next Pokémon
Flee
Wow! {STRVAR_1 3, 0, 0}’s {STRVAR_1 1, 1, 0}\nis drawing close!\r
PARK BALLS
Left: {STRVAR_1 51, 0, 0}
What will {STRVAR_1 3, 0, 0} do?{YESNO 0}
BALL
RUN
{STRVAR_1 1, 0, 0}, come back!
All right! I got its HP down!\nTime to throw a Poké Ball!{YESNO 0}
OK! Its HP is down!\nIt’s ready for a Poké Ball!{YESNO 0}
{STRVAR_1 3, 0, 0} used\na Poké Ball!
{STRVAR_1 1, 0, 0} got over its status\ntrouble!
The Tailwind blew from behind\nyour team!
The Tailwind blew from behind\nthe opposing team!
Your team’s Tailwind\npetered out!
The opposing team’s Tailwind\npetered out!
But there was no target...
It failed to affect\n{STRVAR_1 1, 0, 0}!
It failed to affect\nthe wild {STRVAR_1 1, 0, 0}!
It failed to affect\nthe opposing {STRVAR_1 1, 0, 0}!
{STRVAR_1 1, 0, 0} is exerting\nits {STRVAR_1 5, 1, 0}!
The wild {STRVAR_1 1, 0, 0} is exerting\nits {STRVAR_1 5, 1, 0}!
The opposing {STRVAR_1 1, 0, 0} is exerting\nits {STRVAR_1 5, 1, 0}!
Lucky Chant shielded your team\nfrom critical hits!
Lucky Chant shielded the opposing team\nfrom critical hits!
It broke through\n{STRVAR_1 1, 0, 0}’s protection!
It broke through the wild\n{STRVAR_1 1, 0, 0}’s protection!
It broke through the opposing\n{STRVAR_1 1, 0, 0}’s protection!
{STRVAR_1 1, 0, 0} appeared!
{STRVAR_1 1, 0, 0} became\ntrapped by swirling magma!
The wild {STRVAR_1 1, 0, 0} became\ntrapped by swirling magma!
The opposing {STRVAR_1 1, 0, 0} became\ntrapped by swirling magma!
{STRVAR_1 1, 0, 0} became healthy.
{STRVAR_1 1, 0, 0} became fully\ncharged due to its {STRVAR_1 8, 1, 0}!
The wild {STRVAR_1 1, 0, 0} became fully\ncharged due to its {STRVAR_1 8, 1, 0}!
The opposing {STRVAR_1 1, 0, 0} became fully\ncharged due to its {STRVAR_1 8, 1, 0}!
{STRVAR_1 1, 0, 0}’s {STRVAR_1 8, 1, 0}\nlet it move first!
The wild {STRVAR_1 1, 0, 0}’s\n{STRVAR_1 8, 1, 0} let it move first!
The opposing {STRVAR_1 1, 0, 0}’s\n{STRVAR_1 8, 1, 0} let it move first!
{STRVAR_1 1, 0, 0}’s {STRVAR_1 6, 1, 0}\nwore off!
The wild {STRVAR_1 1, 0, 0}’s\n{STRVAR_1 6, 1, 0} wore off!
The opposing {STRVAR_1 1, 0, 0}’s\n{STRVAR_1 6, 1, 0} wore off!
STOP
Playback paused.
Please wait.
Data is corrupted.
Playback canceled.
Battle is too long.
Playback canceled.
The dimensions became distorted!
The Distortion World’s {STRVAR_1 1, 0, 0}\nappeared!\r
Announcer: You’re out of\n{STRVAR_1 8, 0, 0}s!\fGame over!\r
BALL
x{STRVAR_1 51, 0, 0}
♂
♀
{ALN_RIGHT}Lv. {STRVAR_1 52, 1, 0}
{STRVAR_1 3, 0, 0} got ${STRVAR_1 54, 1, 0} for winning!\nSent some to Mom!\r
{STRVAR_1 1, 0, 0}’s {STRVAR_1 5, 1, 0}\nis reacting to the Key Stone!
The wild {STRVAR_1 1, 0, 0} set its\n{STRVAR_1 5, 1, 0} on its Looplet!
The opposing {STRVAR_1 1, 0, 0}’s {STRVAR_1 5, 1, 0}\nis reacting to the Key Stone!
{STRVAR_1 1, 0, 0}\nhas Mega Evolved into\fMega {STRVAR_1 5, 1, 0}!
The wild {STRVAR_1 1, 0, 0}\nhas Mega Evolved into\fMega {STRVAR_1 5, 1, 0}!
The opposing {STRVAR_1 1, 0, 0}\nhas Mega Evolved into\fMega {STRVAR_1 5, 1, 0}!
{STRVAR_1 1, 0, 0}’s {STRVAR_1 5, 1, 0} makes the opposing\nteam too nervous to eat Berries!
The wild {STRVAR_1 1, 0, 0}’s {STRVAR_1 5, 1, 0} makes\nyour team too nervous to eat Berries!
The opposing {STRVAR_1 1, 0, 0}’s {STRVAR_1 5, 1, 0} makes\nyour team too nervous to eat Berries!
{STRVAR_1 1, 0, 0}’s {STRVAR_1 5, 1, 0}\nmade it the {STRVAR_1 15, 2, 0} type!
The wild {STRVAR_1 1, 0, 0}’s\n{STRVAR_1 5, 1, 0} made it the\f{STRVAR_1 15, 2, 0} type!
The opposing {STRVAR_1 1, 0, 0}’s\n{STRVAR_1 5, 1, 0} made it the\f{STRVAR_1 15, 2, 0} type!
{STRVAR_1 1, 0, 0} is radiating\na dark aura!
The wild {STRVAR_1 1, 0, 0} is radiating\na dark aura!
The opposing {STRVAR_1 1, 0, 0} is radiating\na dark aura!
{STRVAR_1 1, 0, 0} is radiating\na fairy aura!
The wild {STRVAR_1 1, 0, 0} is radiating\na fairy aura!
The opposing {STRVAR_1 1, 0, 0} is radiating\na fairy aura!
{STRVAR_1 1, 0, 0} reversed\nall other Pokémon’s auras!
The wild {STRVAR_1 1, 0, 0} reversed\nall other Pokémon’s auras!
The opposing {STRVAR_1 1, 0, 0} reversed\nall other Pokémon’s auras!
{STRVAR_1 1, 0, 0} is radiating a blazing\naura!
The wild {STRVAR_1 1, 0, 0} is radiating a\nblazing aura!
The opposing {STRVAR_1 1, 0, 0} is radiating a\nblazing aura!
{STRVAR_1 1, 0, 0} is radiating a bursting\naura!
The wild {STRVAR_1 1, 0, 0} is radiating a\nbursting aura!
The opposing {STRVAR_1 1, 0, 0} is radiating a\nbursting aura!
{STRVAR_1 1, 0, 0} is hurt by Innards Out!
The wild {STRVAR_1 1, 0, 0} is hurt by\nInnards Out!
The opposing {STRVAR_1 1, 0, 0} is hurt by\nInnards Out!
{STRVAR_1 1, 0, 0}’s ability became Mummy!
The wild {STRVAR_1 1, 0, 0}’s ability\nbecame Mummy!
The opposing {STRVAR_1 1, 0, 0}’s ability\nbecame Mummy!
{STRVAR_1 1, 0, 0}’s {STRVAR_1 5, 1, 0}\nraised its {STRVAR_1 13, 2, 0} sharply!
The wild {STRVAR_1 1, 0, 0}’s\n{STRVAR_1 5, 1, 0} raised its {STRVAR_1 13, 2, 0}\fsharply!
The opposing {STRVAR_1 1, 0, 0}’s\n{STRVAR_1 5, 1, 0} raised its {STRVAR_1 13, 2, 0}\fsharply!
{STRVAR_1 1, 0, 0}’s {STRVAR_1 5, 1, 0}\nraised its {STRVAR_1 13, 2, 0} drastically!
The wild {STRVAR_1 1, 0, 0}’s\n{STRVAR_1 5, 1, 0} raised its {STRVAR_1 13, 2, 0}\fdrastically!
The opposing {STRVAR_1 1, 0, 0}’s\n{STRVAR_1 5, 1, 0} raised its {STRVAR_1 13, 2, 0}\fdrastically!
{STRVAR_1 1, 0, 0}’s {STRVAR_1 13, 1, 0}\ndrastically rose!
The wild {STRVAR_1 1, 0, 0}’s {STRVAR_1 13, 1, 0}\ndrastically rose!
The opposing {STRVAR_1 1, 0, 0}’s {STRVAR_1 13, 1, 0}\ndrastically rose!
{STRVAR_1 1, 0, 0}’s\n{STRVAR_1 5, 1, 0} cut its {STRVAR_1 13, 2, 0}!
The wild {STRVAR_1 1, 0, 0}’s\n{STRVAR_1 5, 1, 0} cut its {STRVAR_1 13, 2, 0}!
The opposing {STRVAR_1 1, 0, 0}’s\n{STRVAR_1 5, 1, 0} cut its {STRVAR_1 13, 2, 0}!
{STRVAR_1 1, 0, 0} was cured of\nits {STRVAR_1 17, 2, 0} status\fby its ally’s Healer!
The wild {STRVAR_1 1, 0, 0} was cured of\nits {STRVAR_1 17, 2, 0} status\fby its ally’s Healer!
The opposing {STRVAR_1 1, 0, 0} was cured of\nits {STRVAR_1 17, 2, 0} status\fby its ally’s Healer!
{STRVAR_1 1, 0, 0} shared its\nguard with the target!
The wild {STRVAR_1 1, 0, 0} shared its\nguard with the target!
The opposing {STRVAR_1 1, 0, 0} shared its\nguard with the target!
{STRVAR_1 1, 0, 0} shared its\npower with the target!
The wild {STRVAR_1 1, 0, 0} shared its\npower with the target!
The opposing {STRVAR_1 1, 0, 0} shared its\npower with the target!
{STRVAR_1 1, 0, 0} transformed\ninto the Water type!
The wild {STRVAR_1 1, 0, 0} transformed\ninto the Water type!
The opposing {STRVAR_1 1, 0, 0} transformed\ninto the Water type!
{STRVAR_1 1, 0, 0}’s Harvest\nrestored its {STRVAR_1 8, 1, 0}!
The wild {STRVAR_1 1, 0, 0}’s Harvest\nrestored its {STRVAR_1 8, 1, 0}!
The opposing {STRVAR_1 1, 0, 0}’s Harvest\nrestored its {STRVAR_1 8, 1, 0}!
{STRVAR_1 1, 0, 0}’s {STRVAR_1 6, 1, 0}\nwas bounced back by Magic Bounce!
The wild {STRVAR_1 1, 0, 0}’s\n{STRVAR_1 6, 1, 0} was bounced back by\fMagic Bounce!
The opposing {STRVAR_1 1, 0, 0}’s\n{STRVAR_1 6, 1, 0} was bounced back by\fMagic Bounce!
{STRVAR_1 1, 0, 0}’s {STRVAR_1 6, 1, 0}\nwas disabled by Cursed Body!
The wild {STRVAR_1 1, 0, 0}’s\n{STRVAR_1 6, 1, 0} was disabled by Cursed Body!
The opposing {STRVAR_1 1, 0, 0}’s\n{STRVAR_1 6, 1, 0} was disabled by Cursed Body!
{STRVAR_1 1, 0, 0}’s\nPrimal Reversion! It reverted to\fits primal state!
The wild {STRVAR_1 1, 0, 0}’s\nPrimal Reversion! It reverted to\fits primal state!
The opposing {STRVAR_1 1, 0, 0}’s\nPrimal Reversion! It reverted to\fits primal state!
{STRVAR_1 3, 0, 0}’s fervent wish has\nreached {STRVAR_1 1, 1, 0}!
The wild {STRVAR_1 1, 0, 0} set its\nAwakening Emera on its Looplet!
(Unused)
{STRVAR_1 1, 0, 0}’s\nillusion wore off!
The wild {STRVAR_1 1, 0, 0}’s\nillusion wore off!
The opposing {STRVAR_1 1, 0, 0}’s\nillusion wore off!
{STRVAR_1 1, 0, 0}’s disguise was busted!
The wild {STRVAR_1 1, 0, 0}’s disguise was\nbusted!
The opposing {STRVAR_1 1, 0, 0}’s disguise was\nbusted!
{STRVAR_1 1, 0, 0}’s ice face shattered!
The wild {STRVAR_1 1, 0, 0}’s ice face\nshattered!
The opposing {STRVAR_1 1, 0, 0}’s ice face\nshattered!
{STRVAR_1 1, 0, 0}’s ice face was restored!
The wild {STRVAR_1 1, 0, 0}’s ice face was\nrestored!
The opposing {STRVAR_1 1, 0, 0}’s ice face was\nrestored!
You sense the presence of many!
{STRVAR_1 1, 0, 0} transformed into its Complete\nForme!
The wild {STRVAR_1 1, 0, 0} transformed\ninto its Complete Forme!
The opposing {STRVAR_1 1, 0, 0} transformed\ninto its Complete Forme!
{STRVAR_1 1, 0, 0}’s {STRVAR_1 5, 1, 0}\nraised its Sp. Attack!
The wild {STRVAR_1 1, 0, 0}’s {STRVAR_1 5, 1, 0}\nraised its Sp. Attack!
The opposing {STRVAR_1 1, 0, 0}’s\n{STRVAR_1 5, 1, 0} raised its Sp. Attack!
{STRVAR_1 1, 0, 0}’s\n{STRVAR_1 5, 1, 0} popped!
The wild {STRVAR_1 1, 0, 0}’s\n{STRVAR_1 5, 1, 0} popped!
The opposing {STRVAR_1 1, 0, 0}’s\n{STRVAR_1 5, 1, 0} popped!
{STRVAR_1 1, 0, 0} floats in the\nair with its {STRVAR_1 5, 1, 0}!
The wild {STRVAR_1 1, 0, 0} floats in the\nair with its {STRVAR_1 5, 1, 0}!
The opposing {STRVAR_1 1, 0, 0} floats in the\nair with its {STRVAR_1 5, 1, 0}!
{STRVAR_1 1, 0, 0}’s {STRVAR_1 5, 1, 0}\nraised its Attack!
The wild {STRVAR_1 1, 0, 0}’s {STRVAR_1 5, 1, 0}\nraised its Attack!
The opposing {STRVAR_1 1, 0, 0}’s\n{STRVAR_1 5, 1, 0} raised its Attack!
{STRVAR_1 1, 0, 0}’s {STRVAR_1 5, 1, 0}\nraised its Defense!
The wild {STRVAR_1 1, 0, 0}’s {STRVAR_1 5, 1, 0}\nraised its Defense!
The opposing {STRVAR_1 1, 0, 0}’s\n{STRVAR_1 5, 1, 0} raised its Defense!
{STRVAR_1 1, 0, 0}’s {STRVAR_1 5, 1, 0}\nraised its Special Defense!
The wild {STRVAR_1 1, 0, 0}’s {STRVAR_1 5, 1, 0}\nraised its Special Defense!
The opposing {STRVAR_1 1, 0, 0}’s\n{STRVAR_1 5, 1, 0} raised its Special Defense!
{STRVAR_1 1, 0, 0}’s {STRVAR_1 5, 1, 0}\nraised its Speed!
The wild {STRVAR_1 1, 0, 0}’s {STRVAR_1 5, 1, 0}\nraised its Speed!
The opposing {STRVAR_1 1, 0, 0}’s\n{STRVAR_1 5, 1, 0} raised its Speed!
{STRVAR_1 1, 0, 0} stayed awake\nbecause of its ally’s {STRVAR_1 5, 1, 0}!
The wild {STRVAR_1 1, 0, 0} stayed awake\nbecause of its ally’s {STRVAR_1 5, 1, 0}!
The opposing {STRVAR_1 1, 0, 0} stayed awake\nbecause of its ally’s {STRVAR_1 5, 1, 0}!
Grass grew to cover the battlefield!
The grass disappeared\nfrom the battlefield.
Mist swirled about the battlefield!
The mist disappeared\nfrom the battlefield.
An electric current\nran across the battlefield!
The electricity disappeared\nfrom the battlefield.
The battlefield got weird!
The weirdness disappeared\nfrom the battlefield.
{STRVAR_1 1, 0, 0} had\nits HP restored.
The wild {STRVAR_1 1, 0, 0} had\nits HP restored.
The opposing {STRVAR_1 1, 0, 0} had\nits HP restored.
{STRVAR_1 1, 0, 0}’s {STRVAR_1 5, 1, 0} weakened\nthe Sp. Atk of all surrounding\fPokémon!
The wild {STRVAR_1 1, 0, 0}’s\n{STRVAR_1 5, 1, 0} weakened the Sp. Atk of\fall surrounding Pokémon!
The opposing {STRVAR_1 1, 0, 0}’s\n{STRVAR_1 5, 1, 0} weakened the Sp. Atk of\fall surrounding Pokémon!
{STRVAR_1 1, 0, 0}’s {STRVAR_1 5, 1, 0} weakened\nthe Defense of all surrounding\fPokémon!
The wild {STRVAR_1 1, 0, 0}’s\n{STRVAR_1 5, 1, 0} weakened the Defense of\fall surrounding Pokémon!
The opposing {STRVAR_1 1, 0, 0}’s\n{STRVAR_1 5, 1, 0} weakened the Defense of\fall surrounding Pokémon!
{STRVAR_1 1, 0, 0}’s {STRVAR_1 5, 1, 0} weakened\nthe Attack of all surrounding\fPokémon!
The wild {STRVAR_1 1, 0, 0}’s\n{STRVAR_1 5, 1, 0} weakened the Attack of\fall surrounding Pokémon!
The opposing {STRVAR_1 1, 0, 0}’s\n{STRVAR_1 5, 1, 0} weakened the Attack of\fall surrounding Pokémon!
{STRVAR_1 1, 0, 0}’s {STRVAR_1 5, 1, 0} weakened\nthe Sp. Def of all surrounding\fPokémon!
The wild {STRVAR_1 1, 0, 0}’s\n{STRVAR_1 5, 1, 0} weakened the Sp. Def of\fall surrounding Pokémon!
The opposing {STRVAR_1 1, 0, 0}’s\n{STRVAR_1 5, 1, 0} weakened the Sp. Def of\fall surrounding Pokémon!
{STRVAR_1 1, 0, 0} is preparing to tell\na chillingly bad joke!
The wild {STRVAR_1 1, 0, 0} is preparing\nto tell a chillingly bad joke!
The opposing {STRVAR_1 1, 0, 0} is preparing\nto tell a chillingly bad joke!
{STRVAR_1 1, 0, 0} shed its tail to\ncreate a decoy!
The wild {STRVAR_1 1, 0, 0} shed its tail to\ncreate a decoy!
The opposing {STRVAR_1 1, 0, 0} shed its tail to\ncreate a decoy!
{STRVAR_1 1, 0, 0} is overflowing\nwith space power!
The wild {STRVAR_1 1, 0, 0} is overflowing\nwith space power!
The opposing {STRVAR_1 1, 0, 0} is overflowing\nwith space power!
{STRVAR_1 1, 0, 0} absorbed\nelectricity!
The wild {STRVAR_1 1, 0, 0} absorbed\nelectricity!
The opposing {STRVAR_1 1, 0, 0} absorbed\nelectricity!
{STRVAR_1 1, 0, 0} frisked\n{STRVAR_1 1, 1, 0} and found its {STRVAR_1 8, 2, 0}!
{STRVAR_1 1, 0, 0} frisked\n{STRVAR_1 1, 1, 0} and found its {STRVAR_1 8, 2, 0}!
{STRVAR_1 1, 0, 0} frisked\n{STRVAR_1 1, 1, 0} and found its {STRVAR_1 8, 2, 0}!
The wild {STRVAR_1 1, 0, 0} frisked\n{STRVAR_1 1, 1, 0} and found its {STRVAR_1 8, 2, 0}!
The wild {STRVAR_1 1, 0, 0} frisked\n{STRVAR_1 1, 1, 0} and found its {STRVAR_1 8, 2, 0}!
{STRVAR_1 1, 0, 0} frisked\n{STRVAR_1 1, 1, 0} and found its {STRVAR_1 8, 2, 0}!
{STRVAR_1 1, 0, 0} frisked\n{STRVAR_1 1, 1, 0} and found its {STRVAR_1 8, 2, 0}!
{STRVAR_1 1, 0, 0}\ntook the kind offer!
The wild {STRVAR_1 1, 0, 0}\ntook the kind offer!
The opposing {STRVAR_1 1, 0, 0}\ntook the kind offer!
{STRVAR_1 1, 0, 0}’s move\nwas postponed!
The wild {STRVAR_1 1, 0, 0}’s move\nwas postponed!
The opposing {STRVAR_1 1, 0, 0}’s move\nwas postponed!
{STRVAR_1 1, 0, 0} is absorbing\npower!
The wild {STRVAR_1 1, 0, 0} is absorbing\npower!
The opposing {STRVAR_1 1, 0, 0} is absorbing\npower!
It started to snow!
The snow stopped.
The sunlight turned extremely harsh!
The extremely harsh sunlight\nwas not lessened at all!
The Water-type attack evaporated\nin the harsh sunlight!
The harsh sunlight faded.
A heavy rain began to fall!
There is no relief from this heavy rain!
The Fire-type attack fizzled out in the heavy rain!
The heavy rain has lifted!
Mysterious strong winds are protecting\nFlying-type Pokémon!
The mysterious strong winds\nblow on regardless!
The mysterious strong winds\nweakened the attack!
The mysterious strong winds\nhave dissipated!
A lingering aroma clings to {STRVAR_1 1, 0, 0}!
A lingering aroma clings to the wild {STRVAR_1 1, 0, 0}!
A lingering aroma clings to the opposing {STRVAR_1 1, 0, 0}!
The mysterious strong winds blow on!
{STRVAR_1 1, 0, 0} can only use {STRVAR_1 6, 1, 0}!\r
You can’t use {STRVAR_1 6, 0, 0}\ntwice in a row!\r
The effects of the {STRVAR_1 8, 0, 0}\nprevent status moves from being used!
{STRVAR_1 1, 0, 0}’s burn was healed!
The wild {STRVAR_1 1, 0, 0}’s burn was healed!
The opposing {STRVAR_1 1, 0, 0}’s burn was healed!
{STRVAR_1 1, 0, 0}\nhas two Abilities!
The wild {STRVAR_1 1, 0, 0}\nhas two Abilities!
The opposing {STRVAR_1 1, 0, 0}\nhas two Abilities!
Fog crept up as thick as soup!
A veil of water restored\n{STRVAR_1 1, 0, 0}’s HP!
A veil of water restored\nthe wild {STRVAR_1 1, 0, 0}’s HP!
A veil of water restored\nthe opposing {STRVAR_1 1, 0, 0}’s HP!
The effects of the weather disappeared.
{STRVAR_1 1, 0, 0}\nis protected by the Psychic Terrain!
The wild {STRVAR_1 1, 0, 0}\nis protected by the Psychic Terrain!
The opposing {STRVAR_1 1, 0, 0}\nis protected by the Psychic Terrain!
{STRVAR_1 1, 0, 0}\ncannot use {STRVAR_1 6, 1, 0}!
The wild {STRVAR_1 1, 0, 0}\ncannot use {STRVAR_1 6, 1, 0}!
The opposing {STRVAR_1 1, 0, 0}\ncannot use {STRVAR_1 6, 1, 0}!
{STRVAR_1 1, 0, 0} is\noverflowing with space power!
The wild {STRVAR_1 1, 0, 0} is\noverflowing with space power!
The opposing {STRVAR_1 1, 0, 0} is\noverflowing with space power!
{STRVAR_1 1, 0, 0} absorbed\nelectricity!
The wild {STRVAR_1 1, 0, 0} absorbed\nelectricity!
The opposing {STRVAR_1 1, 0, 0} absorbed\nelectricity!
<<<<<<< HEAD
{STRVAR_1 1, 0, 0} is about to be\nattacked by its {STRVAR_1 6, 1, 0}!
The wild {STRVAR_1 1, 0, 0} is about to be\nattacked by its {STRVAR_1 6, 1, 0}!
The opposing {STRVAR_1 1, 0, 0} is about to be\nattacked by its {STRVAR_1 6, 1, 0}!
=======
Waggling a finger let it use\n{STRVAR_1 6, 1, 0}!
>>>>>>> 7c15a8d9
<|MERGE_RESOLUTION|>--- conflicted
+++ resolved
@@ -1481,10 +1481,7 @@
 {STRVAR_1 1, 0, 0} absorbed\nelectricity!
 The wild {STRVAR_1 1, 0, 0} absorbed\nelectricity!
 The opposing {STRVAR_1 1, 0, 0} absorbed\nelectricity!
-<<<<<<< HEAD
+Waggling a finger let it use\n{STRVAR_1 6, 1, 0}!
 {STRVAR_1 1, 0, 0} is about to be\nattacked by its {STRVAR_1 6, 1, 0}!
 The wild {STRVAR_1 1, 0, 0} is about to be\nattacked by its {STRVAR_1 6, 1, 0}!
-The opposing {STRVAR_1 1, 0, 0} is about to be\nattacked by its {STRVAR_1 6, 1, 0}!
-=======
-Waggling a finger let it use\n{STRVAR_1 6, 1, 0}!
->>>>>>> 7c15a8d9
+The opposing {STRVAR_1 1, 0, 0} is about to be\nattacked by its {STRVAR_1 6, 1, 0}!